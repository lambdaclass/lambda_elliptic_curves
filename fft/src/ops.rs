use lambdaworks_math::field::{
    element::FieldElement,
    traits::{IsFFTField, RootsConfig},
};

use crate::roots_of_unity::get_twiddles;

use super::{
    bit_reversing::in_place_bit_reverse_permute, errors::FFTError,
    fft_iterative::in_place_nr_2radix_fft,
};

use super::helpers;

/// Executes Fast Fourier Transform over elements of a two-adic finite field `F` in a coset. Usually used for
/// fast polynomial evaluation.
<<<<<<< HEAD
pub fn fft_with_blowup<F: IsFFTField>(
    coeffs: &[FieldElement<F>],
=======
pub fn fft_with_blowup<F: IsTwoAdicField>(
    input: &[FieldElement<F>],
>>>>>>> 89aeeb43
    blowup_factor: usize,
) -> Result<Vec<FieldElement<F>>, FFTError> {
    let mut results = input.to_vec();
    let domain_size = (input.len() * blowup_factor).next_power_of_two();
    results.resize(domain_size, FieldElement::zero());

    let order = domain_size.trailing_zeros();
    let twiddles = get_twiddles(order.into(), RootsConfig::BitReverse)?;

    in_place_nr_2radix_fft(&mut results, &twiddles);
    in_place_bit_reverse_permute(&mut results);

    Ok(results)
}

/// Executes Fast Fourier Transform over elements of a two-adic finite field `F`. Usually used for
/// fast polynomial evaluation.
<<<<<<< HEAD
pub fn fft<F: IsFFTField>(coeffs: &[FieldElement<F>]) -> Result<Vec<FieldElement<F>>, FFTError> {
    let order = log2(coeffs.len())?;
    let twiddles = get_twiddles(order, RootsConfig::BitReverse)?;
=======
pub fn fft<F: IsTwoAdicField>(input: &[FieldElement<F>]) -> Result<Vec<FieldElement<F>>, FFTError> {
    // if the input size is not a power of two, use zero padding
    let input = helpers::zero_padding(input);

    let order = input.len().trailing_zeros();
    let twiddles = get_twiddles(order.into(), RootsConfig::BitReverse)?;
>>>>>>> 89aeeb43

    let mut results = input.to_vec();
    in_place_nr_2radix_fft(&mut results, &twiddles);
    in_place_bit_reverse_permute(&mut results);

    Ok(results)
}

/// Executes the inverse Fast Fourier Transform over elements of a two-adic finite field `F`.
/// Usually used for fast polynomial evaluation.
<<<<<<< HEAD
pub fn inverse_fft<F: IsFFTField>(
    coeffs: &[FieldElement<F>],
=======
pub fn inverse_fft<F: IsTwoAdicField>(
    input: &[FieldElement<F>],
>>>>>>> 89aeeb43
) -> Result<Vec<FieldElement<F>>, FFTError> {
    // if the input size is not a power of two, use zero padding
    let input = helpers::zero_padding(input);

    let order = input.len().trailing_zeros();
    let twiddles = get_twiddles(order.into(), RootsConfig::BitReverseInversed)?;

    let mut results = input.to_vec();
    in_place_nr_2radix_fft(&mut results, &twiddles);
    in_place_bit_reverse_permute(&mut results);

    for elem in &mut results {
        *elem = elem.clone() / FieldElement::from(input.len() as u64); // required for inverting the DFT matrix.
    }

    Ok(results)
}<|MERGE_RESOLUTION|>--- conflicted
+++ resolved
@@ -14,13 +14,8 @@
 
 /// Executes Fast Fourier Transform over elements of a two-adic finite field `F` in a coset. Usually used for
 /// fast polynomial evaluation.
-<<<<<<< HEAD
 pub fn fft_with_blowup<F: IsFFTField>(
-    coeffs: &[FieldElement<F>],
-=======
-pub fn fft_with_blowup<F: IsTwoAdicField>(
     input: &[FieldElement<F>],
->>>>>>> 89aeeb43
     blowup_factor: usize,
 ) -> Result<Vec<FieldElement<F>>, FFTError> {
     let mut results = input.to_vec();
@@ -38,18 +33,12 @@
 
 /// Executes Fast Fourier Transform over elements of a two-adic finite field `F`. Usually used for
 /// fast polynomial evaluation.
-<<<<<<< HEAD
-pub fn fft<F: IsFFTField>(coeffs: &[FieldElement<F>]) -> Result<Vec<FieldElement<F>>, FFTError> {
-    let order = log2(coeffs.len())?;
-    let twiddles = get_twiddles(order, RootsConfig::BitReverse)?;
-=======
-pub fn fft<F: IsTwoAdicField>(input: &[FieldElement<F>]) -> Result<Vec<FieldElement<F>>, FFTError> {
+pub fn fft<F: IsFFTField>(input: &[FieldElement<F>]) -> Result<Vec<FieldElement<F>>, FFTError> {
     // if the input size is not a power of two, use zero padding
     let input = helpers::zero_padding(input);
 
     let order = input.len().trailing_zeros();
     let twiddles = get_twiddles(order.into(), RootsConfig::BitReverse)?;
->>>>>>> 89aeeb43
 
     let mut results = input.to_vec();
     in_place_nr_2radix_fft(&mut results, &twiddles);
@@ -60,13 +49,8 @@
 
 /// Executes the inverse Fast Fourier Transform over elements of a two-adic finite field `F`.
 /// Usually used for fast polynomial evaluation.
-<<<<<<< HEAD
 pub fn inverse_fft<F: IsFFTField>(
-    coeffs: &[FieldElement<F>],
-=======
-pub fn inverse_fft<F: IsTwoAdicField>(
     input: &[FieldElement<F>],
->>>>>>> 89aeeb43
 ) -> Result<Vec<FieldElement<F>>, FFTError> {
     // if the input size is not a power of two, use zero padding
     let input = helpers::zero_padding(input);
