use super::{
    air::{constraints::evaluator::ConstraintEvaluator, AIR},
    fri::fri_decommit::FriDecommitment,
    sample_z_ood,
};
use crate::{
    air::frame::Frame,
    fri::HASHER,
    proof::{DeepConsistencyCheck, StarkProof},
    transcript_to_field, transcript_to_usize, Domain,
};
#[cfg(not(feature = "test_fiat_shamir"))]
use lambdaworks_crypto::fiat_shamir::default_transcript::DefaultTranscript;
use lambdaworks_crypto::fiat_shamir::transcript::Transcript;

#[cfg(feature = "test_fiat_shamir")]
use lambdaworks_crypto::fiat_shamir::test_transcript::TestTranscript;

use lambdaworks_math::{
    field::{
        element::FieldElement,
        traits::{IsFFTField, IsField},
    },
    helpers,
    polynomial::Polynomial,
    traits::ByteConversion,
};

struct DeepCompositionPolyArgs<'a, F: IsFFTField> {
    root_order: u32,
    trace_term_coeffs: &'a [Vec<FieldElement<F>>],
    gamma_even: &'a FieldElement<F>,
    gamma_odd: &'a FieldElement<F>,
    d_evaluation_point: &'a FieldElement<F>,
    ood_evaluation_point: &'a FieldElement<F>,
    trace_poly_ood_evaluations: &'a Frame<F>,
    composition_poly_ood_evaluations: &'a [FieldElement<F>],
    deep_consistency_check: &'a DeepConsistencyCheck<F>,
}

<<<<<<< HEAD
pub fn verify<F: IsFFTField, A: AIR<Field = F>>(proof: &StarkProof<F>, air: &A) -> bool
where
    FieldElement<F>: ByteConversion,
{
    #[cfg(not(feature = "test_fiat_shamir"))]
    let transcript = &mut DefaultTranscript::new();
    #[cfg(feature = "test_fiat_shamir")]
    let transcript = &mut TestTranscript::new();

    // BEGIN TRACE <-> Composition poly consistency evaluation check

    let trace_poly_ood_evaluations = &proof.trace_ood_frame_evaluations;

    // These are H_1(z^2) and H_2(z^2)
    let composition_poly_ood_evaluations = &proof.composition_poly_ood_evaluations;

    let root_order = air.context().trace_length.trailing_zeros();
    let trace_primitive_root = F::get_primitive_root_of_unity(root_order as u64).unwrap();

    let trace_roots_of_unity = get_powers_of_primitive_root_coset(
        root_order as u64,
        air.context().trace_length,
        &FieldElement::<F>::one(),
    )
    .unwrap();

    let boundary_constraints = air.boundary_constraints();

    let n_trace_cols = air.context().trace_columns;
=======
#[cfg(feature = "test_fiat_shamir")]
fn step_1_transcript_initialization() -> TestTranscript {
    TestTranscript::new()
}
>>>>>>> 89aeeb43

#[cfg(not(feature = "test_fiat_shamir"))]
fn step_1_transcript_initialization() -> DefaultTranscript {
    // TODO: add strong fiat shamir
    DefaultTranscript::new()
}

struct Challenges<F: IsTwoAdicField> {
    z: FieldElement<F>,
    boundary_coeffs: Vec<(FieldElement<F>, FieldElement<F>)>,
    transition_coeffs: Vec<(FieldElement<F>, FieldElement<F>)>,
    trace_term_coeffs: Vec<Vec<FieldElement<F>>>,
    gamma_even: FieldElement<F>,
    gamma_odd: FieldElement<F>,
    beta_list: Vec<FieldElement<F>>,
    q_0: usize,
}

fn step_1_replay_rounds_and_recover_challenges<F, A, T>(
    air: &A,
    proof: &StarkProof<F>,
    domain: &Domain<F>,
    transcript: &mut T,
) -> Challenges<F>
where
    F: IsTwoAdicField,
    FieldElement<F>: ByteConversion,
    A: AIR<Field = F>,
    T: Transcript,
{
    // Fiat-Shamir
    // we have to make sure that the result is not either
    // a root of unity or an element of the lde coset.
    let n_trace_cols = air.context().trace_columns;
    let z = sample_z_ood(
        &domain.lde_roots_of_unity_coset,
        &domain.trace_roots_of_unity,
        transcript,
    );
    let boundary_coeffs: Vec<(FieldElement<F>, FieldElement<F>)> = (0..n_trace_cols)
        .map(|_| {
            (
                transcript_to_field(transcript),
                transcript_to_field(transcript),
            )
        })
        .collect();

    let transition_coeffs: Vec<(FieldElement<F>, FieldElement<F>)> =
        (0..air.context().num_transition_constraints)
            .map(|_| {
                (
                    transcript_to_field(transcript),
                    transcript_to_field(transcript),
                )
            })
            .collect();

    // Get the number of trace terms the DEEP composition poly will have.
    // One coefficient will be sampled for each of them.
    // TODO: try remove this, call transcript inside for and move gamma declarations
    let trace_term_coeffs = (0..n_trace_cols)
        .map(|_| {
            (0..air.context().transition_offsets.len())
                .map(|_| transcript_to_field(transcript))
                .collect()
        })
        .collect::<Vec<Vec<FieldElement<F>>>>();

    // Get coefficients for even and odd terms of the composition polynomial H(x)
    let gamma_even = transcript_to_field::<F, _>(transcript);
    let gamma_odd = transcript_to_field::<F, _>(transcript);
    //
    // construct vector of betas
    let mut beta_list: Vec<FieldElement<F>> = Vec::new();
    let count_betas = proof.fri_layers_merkle_roots.len() - 1;

    for (i, merkle_roots) in proof.fri_layers_merkle_roots.iter().enumerate() {
        let root = merkle_roots.clone();
        let root_bytes = root.to_bytes_be();
        transcript.append(&root_bytes);

        if i < count_betas {
            let beta = transcript_to_field(transcript);
            beta_list.push(beta);
        }
    }

    let last_evaluation = &proof.query_list[0].fri_decommitment.last_layer_evaluation;
    let last_evaluation_bytes = last_evaluation.to_bytes_be();
    transcript.append(&last_evaluation_bytes);

    let q_0 = transcript_to_usize(transcript) % (2_usize.pow(domain.lde_root_order));
    transcript.append(&q_0.to_be_bytes());

    Challenges {
        z,
        boundary_coeffs,
        transition_coeffs,
        trace_term_coeffs,
        gamma_even,
        gamma_odd,
        beta_list,
        q_0,
    }
}

fn step_2_verify_claimed_composition_polynomial<F: IsTwoAdicField, A: AIR<Field = F>>(
    air: &A,
    proof: &StarkProof<F>,
    domain: &Domain<F>,
    challenges: &Challenges<F>,
) -> bool {
    // BEGIN TRACE <-> Composition poly consistency evaluation check
    // These are H_1(z^2) and H_2(z^2)
    let composition_poly_ood_evaluations = &proof.composition_poly_ood_evaluations;

    let boundary_constraints = air.boundary_constraints();

    let n_trace_cols = air.context().trace_columns;

    let boundary_constraint_domains =
        boundary_constraints.generate_roots_of_unity(&domain.trace_primitive_root, n_trace_cols);
    let values = boundary_constraints.values(n_trace_cols);

    // Following naming conventions from https://www.notamonadtutorial.com/diving-deep-fri/
    let mut boundary_c_i_evaluations = Vec::with_capacity(n_trace_cols);
    let mut boundary_quotient_degrees = Vec::with_capacity(n_trace_cols);

    for trace_idx in 0..n_trace_cols {
        let trace_evaluation = &proof.trace_ood_frame_evaluations.get_row(0)[trace_idx];
        let boundary_constraints_domain = boundary_constraint_domains[trace_idx].clone();
        let boundary_interpolating_polynomial =
            &Polynomial::interpolate(&boundary_constraints_domain, &values[trace_idx]);

        let boundary_zerofier =
            boundary_constraints.compute_zerofier(&domain.trace_primitive_root, trace_idx);

        let boundary_quotient_ood_evaluation = (trace_evaluation
            - boundary_interpolating_polynomial.evaluate(&challenges.z))
            / boundary_zerofier.evaluate(&challenges.z);

        let boundary_quotient_degree = air.context().trace_length - boundary_zerofier.degree() - 1;

        boundary_c_i_evaluations.push(boundary_quotient_ood_evaluation);
        boundary_quotient_degrees.push(boundary_quotient_degree);
    }

    // TODO: Get trace polys degrees in a better way. The degree may not be trace_length - 1 in some
    // special cases.
    let transition_divisors = air.transition_divisors();

    let transition_quotients_max_degree = transition_divisors
        .iter()
        .zip(air.context().transition_degrees())
        .map(|(div, degree)| (air.context().trace_length - 1) * degree - div.degree())
        .max()
        .unwrap();

    let boundary_quotients_max_degree = boundary_quotient_degrees.iter().max().unwrap();

    let max_degree = std::cmp::max(
        transition_quotients_max_degree,
        *boundary_quotients_max_degree,
    );
    let max_degree_power_of_two = helpers::next_power_of_two(max_degree as u64);

    let boundary_quotient_ood_evaluations: Vec<FieldElement<F>> = boundary_c_i_evaluations
        .iter()
        .zip(boundary_quotient_degrees)
        .zip(&challenges.boundary_coeffs)
        .map(|((poly_eval, poly_degree), (alpha, beta))| {
            poly_eval
                * (alpha
                    * challenges
                        .z
                        .pow(max_degree_power_of_two - poly_degree as u64)
                    + beta)
        })
        .collect();

    let boundary_quotient_ood_evaluation = boundary_quotient_ood_evaluations
        .iter()
        .fold(FieldElement::<F>::zero(), |acc, x| acc + x);

    let transition_ood_frame_evaluations =
        air.compute_transition(&proof.trace_ood_frame_evaluations);

    let transition_c_i_evaluations =
        ConstraintEvaluator::compute_constraint_composition_poly_evaluations(
            air,
            &transition_ood_frame_evaluations,
            &challenges.transition_coeffs,
            max_degree_power_of_two,
            &challenges.z,
        );

    let composition_poly_ood_evaluation = &boundary_quotient_ood_evaluation
        + transition_c_i_evaluations
            .iter()
            .fold(FieldElement::<F>::zero(), |acc, evaluation| {
                acc + evaluation
            });

    let composition_poly_claimed_ood_evaluation =
        &composition_poly_ood_evaluations[0] + &challenges.z * &composition_poly_ood_evaluations[1];

    composition_poly_claimed_ood_evaluation == composition_poly_ood_evaluation
}

fn step_3_verify_fri<F, A, T>(
    air: &A,
    proof: &StarkProof<F>,
    domain: &Domain<F>,
    challenges: &Challenges<F>,
    transcript: &mut T,
) -> bool
where
    F: IsTwoAdicField,
    FieldElement<F>: ByteConversion,
    A: AIR<Field = F>,
    T: Transcript,
{
    // Verify that t(x_0) is a trace evaluation
    // and verify first layer of FRI
    if !verify_trace_evaluations(
        &proof.deep_consistency_check,
        challenges.q_0,
        &domain.lde_roots_of_unity_coset,
    ) || !verify_query(
        air,
        &proof.fri_layers_merkle_roots,
        &challenges.beta_list,
        challenges.q_0,
        &proof.query_list[0].fri_decommitment,
        domain.lde_root_order,
    ) {
        return false;
    }

    // Verify 1..n layers of FRI
    let mut result = true;
    for proof_i in proof.query_list.iter().skip(1) {
        let q_i = transcript_to_usize(transcript) % (2_usize.pow(domain.lde_root_order));
        transcript.append(&q_i.to_be_bytes());

        // this is done in constant time
        result &= verify_query(
            air,
            &proof.fri_layers_merkle_roots,
            &challenges.beta_list,
            q_i,
            &proof_i.fri_decommitment,
            domain.lde_root_order,
        );
    }
    result
}

<<<<<<< HEAD
fn verify_query<F: IsField + IsFFTField, A: AIR<Field = F>>(
=======
fn step_4_verify_deep_composition_polynomial<F: IsTwoAdicField>(
    proof: &StarkProof<F>,
    domain: &Domain<F>,
    challenges: &Challenges<F>,
) -> bool {
    //
    // DEEP consistency check
    // Verify that Deep(x) is constructed correctly
    let deep_composition_poly_args = &mut DeepCompositionPolyArgs {
        root_order: domain.root_order,
        trace_term_coeffs: &challenges.trace_term_coeffs,
        gamma_even: &challenges.gamma_even,
        gamma_odd: &challenges.gamma_odd,
        d_evaluation_point: &domain.lde_roots_of_unity_coset[challenges.q_0],
        ood_evaluation_point: &challenges.z,
        trace_poly_ood_evaluations: &proof.trace_ood_frame_evaluations,
        composition_poly_ood_evaluations: &proof.composition_poly_ood_evaluations,
        deep_consistency_check: &proof.deep_consistency_check,
    };

    let deep_poly_evaluation = compare_deep_composition_poly(deep_composition_poly_args);
    let deep_poly_claimed_evaluation = &proof.query_list[0].fri_decommitment.layer_evaluations[0].0;

    deep_poly_claimed_evaluation == &deep_poly_evaluation
}

fn verify_query<F: IsField + IsTwoAdicField, A: AIR<Field = F>>(
>>>>>>> 89aeeb43
    air: &A,
    fri_layers_merkle_roots: &[FieldElement<F>],
    beta_list: &[FieldElement<F>],
    q_i: usize,
    fri_decommitment: &FriDecommitment<F>,
    lde_root_order: u32,
) -> bool
where
    FieldElement<F>: ByteConversion,
{
    let mut lde_primitive_root = F::get_primitive_root_of_unity(lde_root_order as u64).unwrap();
    let mut offset = FieldElement::<F>::from(air.options().coset_offset);

    // For each fri layer merkle proof check:
    // That each merkle path verifies

    // Sample beta with fiat shamir
    // Compute v = [P_i(z_i) + P_i(-z_i)] / 2 + beta * [P_i(z_i) - P_i(-z_i)] / (2 * z_i)
    // Where P_i is the folded polynomial of the i-th fiat shamir round
    // z_i is obtained from the first z (that was derived through fiat-shamir) through a known calculation
    // The calculation is, given the index, index % length_of_evaluation_domain

    // Check that v = P_{i+1}(z_i)

    // For each (merkle_root, merkle_auth_path) / fold
    // With the auth path containining the element that the
    // path proves it's existance
    for (
        index,
        (
            layer_number,
            (
                fri_layer_merkle_root,
                (
                    (fri_layer_auth_path, fri_layer_auth_path_symmetric),
                    (auth_path_evaluation, auth_path_evaluation_symmetric),
                ),
            ),
        ),
    ) in fri_layers_merkle_roots
        .iter()
        .zip(
            fri_decommitment
                .layer_merkle_paths
                .iter()
                .zip(fri_decommitment.layer_evaluations.iter()),
        )
        .enumerate()
        // Since we always derive the current layer from the previous layer
        // We start with the second one, skipping the first, so previous is layer is the first one
        .skip(1)
        .enumerate()
    {
        // This is the current layer's evaluation domain length. We need it to know what the decommitment index for the current
        // layer is, so we can check the merkle paths at the right index.
        let current_layer_domain_length = 2_u64.pow(lde_root_order) as usize >> layer_number;

        let layer_evaluation_index = q_i % current_layer_domain_length;

        if !fri_layer_auth_path.verify(
            fri_layer_merkle_root,
            layer_evaluation_index,
            auth_path_evaluation,
            &HASHER,
        ) {
            return false;
        }

        let layer_evaluation_index_symmetric =
            (q_i + current_layer_domain_length / 2) % current_layer_domain_length;

        if !fri_layer_auth_path_symmetric.verify(
            fri_layer_merkle_root,
            layer_evaluation_index_symmetric,
            auth_path_evaluation_symmetric,
            &HASHER,
        ) {
            return false;
        }

        let beta = beta_list[index].clone();

        let (previous_auth_path_evaluation, previous_path_evaluation_symmetric) = fri_decommitment
            .layer_evaluations
            .get(layer_number - 1)
            // TODO: Check at the start of the FRI operation
            // if layer_merkle_paths has the right amount of elements
            .unwrap();

        // evaluation point = offset * w ^ i in the Stark literature
        let evaluation_point = &offset * lde_primitive_root.pow(q_i);

        // v is the calculated element for the
        // co linearity check
        let two = &FieldElement::<F>::from(2);
        let v = (previous_auth_path_evaluation + previous_path_evaluation_symmetric) / two
            + &beta * (previous_auth_path_evaluation - previous_path_evaluation_symmetric)
                / (two * evaluation_point);

        lde_primitive_root = lde_primitive_root.pow(2_usize);
        offset = offset.pow(2_usize);

        if v != *auth_path_evaluation {
            return false;
        }

        // On the last iteration, also check the provided last evaluation point.
        if layer_number == fri_layers_merkle_roots.len() - 1 {
            let last_evaluation_point = &offset * lde_primitive_root.pow(q_i);

            let last_v = (auth_path_evaluation + auth_path_evaluation_symmetric) / two
                + &beta * (auth_path_evaluation - auth_path_evaluation_symmetric)
                    / (two * &last_evaluation_point);

            if last_v != fri_decommitment.last_layer_evaluation {
                return false;
            }
        }
    }

    true
}

// Verify that Deep(x) has been built correctly
fn compare_deep_composition_poly<F: IsFFTField>(
    args: &mut DeepCompositionPolyArgs<F>,
) -> FieldElement<F> {
    let primitive_root = &F::get_primitive_root_of_unity(args.root_order as u64).unwrap();

    let deep_consistency_check = args.deep_consistency_check;

    let mut trace_terms = FieldElement::zero();

    for (col_idx, coeff_row) in
        (0..args.trace_poly_ood_evaluations.num_columns()).zip(args.trace_term_coeffs)
    {
        for (row_idx, coeff) in (0..args.trace_poly_ood_evaluations.num_rows()).zip(coeff_row) {
            let poly_evaluation = (deep_consistency_check.lde_trace_evaluations[col_idx].clone()
                - args.trace_poly_ood_evaluations.get_row(row_idx)[col_idx].clone())
                / (args.d_evaluation_point
                    - args.ood_evaluation_point * primitive_root.pow(row_idx as u64));

            trace_terms += poly_evaluation * coeff.clone();
        }
    }

    let ood_point_squared = &(args.ood_evaluation_point * args.ood_evaluation_point);

    let even_composition_poly_evaluation = (&deep_consistency_check.composition_poly_evaluations
        [0]
        - &args.composition_poly_ood_evaluations[0])
        / (args.d_evaluation_point - ood_point_squared);

    let odd_composition_poly_evaluation = (&deep_consistency_check.composition_poly_evaluations[1]
        - &args.composition_poly_ood_evaluations[1])
        / (args.d_evaluation_point - ood_point_squared);

    trace_terms
        + even_composition_poly_evaluation * args.gamma_even
        + odd_composition_poly_evaluation * args.gamma_odd
}

// Verifies that t(x_0) is a trace evaluation
fn verify_trace_evaluations<F: IsField + IsFFTField>(
    deep_consistency_check: &DeepConsistencyCheck<F>,
    q_i: usize,
    domain: &[FieldElement<F>],
) -> bool
where
    FieldElement<F>: ByteConversion,
{
    for ((merkle_root, merkle_proof), evaluation) in deep_consistency_check
        .lde_trace_merkle_roots
        .iter()
        .zip(&deep_consistency_check.lde_trace_merkle_proofs)
        .zip(&deep_consistency_check.lde_trace_evaluations)
    {
        let index = q_i % domain.len();

        if !merkle_proof.verify(merkle_root, index, evaluation, &HASHER) {
            return false;
        }
    }

    true
}

pub fn verify<F, A>(proof: &StarkProof<F>, air: &A) -> bool
where
    F: IsTwoAdicField,
    A: AIR<Field = F>,
    FieldElement<F>: ByteConversion,
{
    let mut transcript = step_1_transcript_initialization();
    let domain = Domain::new(air);

    let challenges =
        step_1_replay_rounds_and_recover_challenges(air, proof, &domain, &mut transcript);

    if !step_2_verify_claimed_composition_polynomial(air, proof, &domain, &challenges) {
        return false;
    }

    if !step_3_verify_fri(air, proof, &domain, &challenges, &mut transcript) {
        return false;
    }

    step_4_verify_deep_composition_polynomial(proof, &domain, &challenges)
}<|MERGE_RESOLUTION|>--- conflicted
+++ resolved
@@ -38,42 +38,10 @@
     deep_consistency_check: &'a DeepConsistencyCheck<F>,
 }
 
-<<<<<<< HEAD
-pub fn verify<F: IsFFTField, A: AIR<Field = F>>(proof: &StarkProof<F>, air: &A) -> bool
-where
-    FieldElement<F>: ByteConversion,
-{
-    #[cfg(not(feature = "test_fiat_shamir"))]
-    let transcript = &mut DefaultTranscript::new();
-    #[cfg(feature = "test_fiat_shamir")]
-    let transcript = &mut TestTranscript::new();
-
-    // BEGIN TRACE <-> Composition poly consistency evaluation check
-
-    let trace_poly_ood_evaluations = &proof.trace_ood_frame_evaluations;
-
-    // These are H_1(z^2) and H_2(z^2)
-    let composition_poly_ood_evaluations = &proof.composition_poly_ood_evaluations;
-
-    let root_order = air.context().trace_length.trailing_zeros();
-    let trace_primitive_root = F::get_primitive_root_of_unity(root_order as u64).unwrap();
-
-    let trace_roots_of_unity = get_powers_of_primitive_root_coset(
-        root_order as u64,
-        air.context().trace_length,
-        &FieldElement::<F>::one(),
-    )
-    .unwrap();
-
-    let boundary_constraints = air.boundary_constraints();
-
-    let n_trace_cols = air.context().trace_columns;
-=======
 #[cfg(feature = "test_fiat_shamir")]
 fn step_1_transcript_initialization() -> TestTranscript {
     TestTranscript::new()
 }
->>>>>>> 89aeeb43
 
 #[cfg(not(feature = "test_fiat_shamir"))]
 fn step_1_transcript_initialization() -> DefaultTranscript {
@@ -81,7 +49,7 @@
     DefaultTranscript::new()
 }
 
-struct Challenges<F: IsTwoAdicField> {
+struct Challenges<F: IsFFTField> {
     z: FieldElement<F>,
     boundary_coeffs: Vec<(FieldElement<F>, FieldElement<F>)>,
     transition_coeffs: Vec<(FieldElement<F>, FieldElement<F>)>,
@@ -99,7 +67,7 @@
     transcript: &mut T,
 ) -> Challenges<F>
 where
-    F: IsTwoAdicField,
+    F: IsFFTField,
     FieldElement<F>: ByteConversion,
     A: AIR<Field = F>,
     T: Transcript,
@@ -181,7 +149,7 @@
     }
 }
 
-fn step_2_verify_claimed_composition_polynomial<F: IsTwoAdicField, A: AIR<Field = F>>(
+fn step_2_verify_claimed_composition_polynomial<F: IsFFTField, A: AIR<Field = F>>(
     air: &A,
     proof: &StarkProof<F>,
     domain: &Domain<F>,
@@ -292,7 +260,7 @@
     transcript: &mut T,
 ) -> bool
 where
-    F: IsTwoAdicField,
+    F: IsFFTField,
     FieldElement<F>: ByteConversion,
     A: AIR<Field = F>,
     T: Transcript,
@@ -333,10 +301,7 @@
     result
 }
 
-<<<<<<< HEAD
-fn verify_query<F: IsField + IsFFTField, A: AIR<Field = F>>(
-=======
-fn step_4_verify_deep_composition_polynomial<F: IsTwoAdicField>(
+fn step_4_verify_deep_composition_polynomial<F: IsFFTField>(
     proof: &StarkProof<F>,
     domain: &Domain<F>,
     challenges: &Challenges<F>,
@@ -362,8 +327,7 @@
     deep_poly_claimed_evaluation == &deep_poly_evaluation
 }
 
-fn verify_query<F: IsField + IsTwoAdicField, A: AIR<Field = F>>(
->>>>>>> 89aeeb43
+fn verify_query<F: IsField + IsFFTField, A: AIR<Field = F>>(
     air: &A,
     fri_layers_merkle_roots: &[FieldElement<F>],
     beta_list: &[FieldElement<F>],
@@ -553,7 +517,7 @@
 
 pub fn verify<F, A>(proof: &StarkProof<F>, air: &A) -> bool
 where
-    F: IsTwoAdicField,
+    F: IsFFTField,
     A: AIR<Field = F>,
     FieldElement<F>: ByteConversion,
 {
