--- conflicted
+++ resolved
@@ -108,10 +108,6 @@
 #[derive(Clone)]
 pub struct CairoAIR {
     pub context: AirContext,
-<<<<<<< HEAD
-=======
-    pub pub_inputs: PublicInputs,
->>>>>>> e52aecd6
 }
 
 impl CairoAIR {
@@ -124,11 +120,7 @@
         let context = AirContext {
             options: proof_options,
             trace_length: padded_num_steps,
-<<<<<<< HEAD
             trace_columns: 34 + 12,
-=======
-            trace_columns: 34,
->>>>>>> e52aecd6
             transition_degrees: vec![
                 2, 2, 2, 2, 2, 2, 2, 2, 2, 2, 2, 2, 2, 2, 2, // Flags 0-14.
                 1, // Flag 15
@@ -141,21 +133,7 @@
 
         let last_step = num_steps - 1;
 
-<<<<<<< HEAD
-=======
-        let pub_inputs = PublicInputs {
-            pc_init: FE::from(trace.rows[0].pc),
-            ap_init: FE::from(trace.rows[0].ap),
-            fp_init: FE::from(trace.rows[0].fp),
-            pc_final: FE::from(trace.rows[last_step].pc),
-            ap_final: FE::from(trace.rows[last_step].ap),
-            num_steps,
-        };
-
->>>>>>> e52aecd6
-        Self {
-            context,
-        }
+        Self { context }
     }
 }
 
@@ -164,15 +142,10 @@
     pub z: FieldElement<Stark252PrimeField>,
 }
 
-<<<<<<< HEAD
-
-=======
->>>>>>> e52aecd6
 impl AIR for CairoAIR {
     type Field = Stark252PrimeField;
     type RawTrace = (CairoTrace, CairoMemory);
     type RAPChallenges = CairoRAPChallenges;
-<<<<<<< HEAD
     type PublicInput = PublicInputs;
 
     fn build_main_trace(
@@ -266,23 +239,6 @@
     }
 
     fn build_rap_challenges<T: Transcript>(&self, transcript: &mut T) -> Self::RAPChallenges {
-=======
-
-    fn build_main_trace(raw_trace: &Self::RawTrace) -> TraceTable<Self::Field> {
-        build_cairo_execution_trace(&raw_trace.0, &raw_trace.1)
-    }
-
-    fn build_auxiliary_trace(
-        _main_trace: &TraceTable<Self::Field>,
-        _rap_challenges: &Self::RAPChallenges,
-    ) -> TraceTable<Self::Field> {
-        // TODO: complete with CAIRO memory auxiliary columns
-
-        TraceTable::empty()
-    }
-
-    fn build_rap_challenges<T: Transcript>(transcript: &mut T) -> Self::RAPChallenges {
->>>>>>> e52aecd6
         CairoRAPChallenges {
             alpha: transcript_to_field(transcript),
             z: transcript_to_field(transcript),
@@ -317,10 +273,7 @@
     fn boundary_constraints(
         &self,
         _rap_challenges: &Self::RAPChallenges,
-<<<<<<< HEAD
-        public_input: &Self::PublicInput
-=======
->>>>>>> e52aecd6
+        public_input: &Self::PublicInput,
     ) -> BoundaryConstraints<Self::Field> {
         let last_step = self.context.trace_length - 1;
 
@@ -329,16 +282,10 @@
         let initial_ap =
             BoundaryConstraint::new(MEM_P_TRACE_OFFSET, 0, public_input.ap_init.clone());
 
-        let final_pc = BoundaryConstraint::new(
-            MEM_A_TRACE_OFFSET,
-            last_step,
-            public_input.pc_final.clone(),
-        );
-        let final_ap = BoundaryConstraint::new(
-            MEM_P_TRACE_OFFSET,
-            last_step,
-            public_input.ap_final.clone(),
-        );
+        let final_pc =
+            BoundaryConstraint::new(MEM_A_TRACE_OFFSET, last_step, public_input.pc_final.clone());
+        let final_ap =
+            BoundaryConstraint::new(MEM_P_TRACE_OFFSET, last_step, public_input.ap_final.clone());
 
         let constraints = vec![initial_pc, initial_ap, final_pc, final_ap];
 
@@ -484,16 +431,12 @@
     use lambdaworks_math::field::element::FieldElement;
 
     use crate::{
-<<<<<<< HEAD
         air::{
             context::ProofOptions,
             debug::validate_trace,
             example::cairo::{CairoAIR, PublicInputs},
             AIR,
         },
-=======
-        air::{context::ProofOptions, debug::validate_trace, example::cairo::CairoAIR, AIR},
->>>>>>> e52aecd6
         cairo_vm::{cairo_mem::CairoMemory, cairo_trace::CairoTrace},
         Domain,
     };
@@ -507,7 +450,6 @@
         let raw_trace = CairoTrace::from_file(&dir_trace).unwrap();
         let memory = CairoMemory::from_file(&dir_memory).unwrap();
 
-<<<<<<< HEAD
         let proof_options = ProofOptions {
             blowup_factor: 2,
             fri_number_of_queries: 1,
@@ -552,45 +494,16 @@
 
     #[test]
     fn test_build_auxiliary_trace_works() {
-        /* 
-=======
->>>>>>> e52aecd6
+        /*
         let proof_options = ProofOptions {
             blowup_factor: 2,
             fri_number_of_queries: 1,
             coset_offset: 3,
         };
 
-<<<<<<< HEAD
         let raw_trace
         // TODO: Put correct number of instructions
         let mut cairo_air = CairoAIR::new(proof_options, &raw_trace, 2);
         */
-=======
-        let mut cairo_air = CairoAIR::new(proof_options, &raw_trace);
-        // PC FINAL AND AP FINAL are not computed correctly since they are extracted after padding to
-        // power of two and therefore are zero
-        cairo_air.pub_inputs.ap_final = FieldElement::zero();
-        cairo_air.pub_inputs.pc_final = FieldElement::zero();
-
-        let main_trace = CairoAIR::build_main_trace(&(raw_trace, memory));
-        let mut trace_polys = main_trace.compute_trace_polys();
-        let mut transcript = DefaultTranscript::new();
-        let rap_challenges = CairoAIR::build_rap_challenges(&mut transcript);
-
-        let aux_trace = CairoAIR::build_auxiliary_trace(&main_trace, &rap_challenges);
-        let aux_polys = aux_trace.compute_trace_polys();
-
-        trace_polys.extend_from_slice(&aux_polys);
-
-        let domain = Domain::new(&cairo_air);
-
-        assert!(validate_trace(
-            &cairo_air,
-            &trace_polys,
-            &domain,
-            &rap_challenges
-        ));
->>>>>>> e52aecd6
     }
 }