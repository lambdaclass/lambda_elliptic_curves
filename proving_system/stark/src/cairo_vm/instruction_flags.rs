--- conflicted
+++ resolved
@@ -21,12 +21,7 @@
 
 // TODO: This is just an auxiliary function done to get out of the way.
 // It should be deleted afterwards
-<<<<<<< HEAD
-#[allow(non_snake_case)]
-pub(crate) fn aux_get_last_nim_of_FE(value: &FE) -> u64 {
-=======
 pub(crate) fn aux_get_last_nim_of_field_element(value: &FE) -> u64 {
->>>>>>> fa1dcdeb
     let mem_value_bytes = value.to_bytes_be();
 
     // we are taking the last nim of the field element,
@@ -104,11 +99,7 @@
     type Error = InstructionDecodingError;
 
     fn try_from(mem_value: &FE) -> Result<Self, Self::Error> {
-<<<<<<< HEAD
-        let flags = aux_get_last_nim_of_FE(mem_value) >> FLAGS_OFFSET;
-=======
         let flags = aux_get_last_nim_of_field_element(mem_value) >> FLAGS_OFFSET;
->>>>>>> fa1dcdeb
 
         let op0_reg = ((flags & OP0_REG_MASK) >> OP0_REG_OFF) as u8;
 
@@ -140,11 +131,7 @@
     type Error = InstructionDecodingError;
 
     fn try_from(mem_value: &FE) -> Result<Self, Self::Error> {
-<<<<<<< HEAD
-        let flags = aux_get_last_nim_of_FE(mem_value) >> FLAGS_OFFSET;
-=======
         let flags = aux_get_last_nim_of_field_element(mem_value) >> FLAGS_OFFSET;
->>>>>>> fa1dcdeb
         let dst_reg = ((flags & DST_REG_MASK) >> DST_REG_OFF) as u8;
 
         if dst_reg == 0 {
@@ -180,11 +167,7 @@
     type Error = InstructionDecodingError;
 
     fn try_from(mem_value: &FE) -> Result<Self, Self::Error> {
-<<<<<<< HEAD
-        let flags = aux_get_last_nim_of_FE(mem_value) >> FLAGS_OFFSET;
-=======
         let flags = aux_get_last_nim_of_field_element(mem_value) >> FLAGS_OFFSET;
->>>>>>> fa1dcdeb
         let op1_src = ((flags & OP1_SRC_MASK) >> OP1_SRC_OFF) as u8;
 
         match op1_src {
@@ -221,11 +204,7 @@
     type Error = InstructionDecodingError;
 
     fn try_from(mem_value: &FE) -> Result<Self, Self::Error> {
-<<<<<<< HEAD
-        let flags = aux_get_last_nim_of_FE(mem_value) >> FLAGS_OFFSET;
-=======
         let flags = aux_get_last_nim_of_field_element(mem_value) >> FLAGS_OFFSET;
->>>>>>> fa1dcdeb
         let res_logic = ((flags & RES_LOGIC_MASK) >> RES_LOGIC_OFF) as u8;
 
         match res_logic {
@@ -262,11 +241,7 @@
     type Error = InstructionDecodingError;
 
     fn try_from(mem_value: &FE) -> Result<Self, Self::Error> {
-<<<<<<< HEAD
-        let flags = aux_get_last_nim_of_FE(mem_value) >> FLAGS_OFFSET;
-=======
         let flags = aux_get_last_nim_of_field_element(mem_value) >> FLAGS_OFFSET;
->>>>>>> fa1dcdeb
         let pc_update = ((flags & PC_UPDATE_MASK) >> PC_UPDATE_OFF) as u8;
 
         match pc_update {
@@ -303,11 +278,7 @@
     type Error = InstructionDecodingError;
 
     fn try_from(mem_value: &FE) -> Result<Self, Self::Error> {
-<<<<<<< HEAD
-        let flags = aux_get_last_nim_of_FE(mem_value) >> FLAGS_OFFSET;
-=======
         let flags = aux_get_last_nim_of_field_element(mem_value) >> FLAGS_OFFSET;
->>>>>>> fa1dcdeb
         let ap_update = ((flags & AP_UPDATE_MASK) >> AP_UPDATE_OFF) as u8;
 
         match ap_update {
@@ -359,11 +330,7 @@
     type Error = InstructionDecodingError;
 
     fn try_from(mem_value: &FE) -> Result<Self, Self::Error> {
-<<<<<<< HEAD
-        let flags = aux_get_last_nim_of_FE(mem_value) >> FLAGS_OFFSET;
-=======
         let flags = aux_get_last_nim_of_field_element(mem_value) >> FLAGS_OFFSET;
->>>>>>> fa1dcdeb
         let opcode = ((flags & OPCODE_MASK) >> OPCODE_OFF) as u8;
 
         match opcode {
