#![no_main]
use libfuzzer_sys::fuzz_target;
use lambdaworks_math::{
    fft::{
        gpu::metal::ops::fft as fft_metal,
        cpu::{
            roots_of_unity::get_twiddles,
            ops::fft as fft_cpu
        }
    },
    field::{
        traits::RootsConfig,
        fields::fft_friendly::stark_252_prime_field::Stark252PrimeField,
        element::FieldElement
    },
};
use lambdaworks_gpu::metal::abstractions::state::MetalState;

fuzz_target!(|data: Vec<u64>| {
    let mut input_raw = data;
    let mut inputs = Vec::new();

    if input_raw.len() == 0 {
<<<<<<< HEAD
        input_raw.push([1u64;4]);
=======
        input_raw.push(0u64);
>>>>>>> f42ae5e4
    }

    for i in 0..input_raw.len() {
        let input_value = format!("{:x}", input_raw[i]);
        inputs.push(FieldElement::<Stark252PrimeField>::from_hex_unchecked(&input_value))
    }

<<<<<<< HEAD
    if twiddles_raw.len() == 0 {
        twiddles_raw.push([1u64;4]);
    }


    for i in 0..twiddles_raw.len() {
        let twiddle_value = UnsignedInteger::<4>::from_limbs(twiddles_raw[i]);
        twiddles.push(FieldElement::<Stark252PrimeField>::from_raw(&twiddle_value))
    }
=======
    let twiddles = get_twiddles(
        inputs.len().trailing_zeros() as u64,
        RootsConfig::BitReverse,
    )
    .unwrap();
>>>>>>> f42ae5e4

    let state = MetalState::new(None).unwrap();

    match fft_cpu(&inputs, &twiddles) {
        Ok(fft_result) => assert_eq!(fft_result, fft_metal(&inputs, &twiddles, &state).unwrap()),
        Err(_) => assert!(fft_metal(&inputs, &twiddles, &state).is_err())
    }
});<|MERGE_RESOLUTION|>--- conflicted
+++ resolved
@@ -21,11 +21,7 @@
     let mut inputs = Vec::new();
 
     if input_raw.len() == 0 {
-<<<<<<< HEAD
-        input_raw.push([1u64;4]);
-=======
         input_raw.push(0u64);
->>>>>>> f42ae5e4
     }
 
     for i in 0..input_raw.len() {
@@ -33,23 +29,11 @@
         inputs.push(FieldElement::<Stark252PrimeField>::from_hex_unchecked(&input_value))
     }
 
-<<<<<<< HEAD
-    if twiddles_raw.len() == 0 {
-        twiddles_raw.push([1u64;4]);
-    }
-
-
-    for i in 0..twiddles_raw.len() {
-        let twiddle_value = UnsignedInteger::<4>::from_limbs(twiddles_raw[i]);
-        twiddles.push(FieldElement::<Stark252PrimeField>::from_raw(&twiddle_value))
-    }
-=======
     let twiddles = get_twiddles(
         inputs.len().trailing_zeros() as u64,
         RootsConfig::BitReverse,
     )
     .unwrap();
->>>>>>> f42ae5e4
 
     let state = MetalState::new(None).unwrap();
 
