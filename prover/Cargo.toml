[package]
name = "lambdaworks-prover"
version = "0.1.0"
edition = "2021"

# See more keys and their definitions at https://doc.rust-lang.org/cargo/reference/manifest.html

<<<<<<< HEAD
[dependencies.lambdaworks-math]
path = "../math"

[dependencies.lambdaworks-crypto]
path = "../crypto"

[dependencies]

[dev-dependencies]
parameterized_test = "0.2.1"
=======
[dependencies]
rand = "0.8.5"
lambdaworks-math = { path = "../math" }
lambdaworks-crypto = { path = "../crypto"}
winterfell = { git = "https://github.com/lambdaclass/winterfell", branch = "make-apis-public" }
thiserror = "1.0.38"
>>>>>>> 5bbfa09c
<|MERGE_RESOLUTION|>--- conflicted
+++ resolved
@@ -5,22 +5,12 @@
 
 # See more keys and their definitions at https://doc.rust-lang.org/cargo/reference/manifest.html
 
-<<<<<<< HEAD
-[dependencies.lambdaworks-math]
-path = "../math"
-
-[dependencies.lambdaworks-crypto]
-path = "../crypto"
-
-[dependencies]
-
-[dev-dependencies]
-parameterized_test = "0.2.1"
-=======
 [dependencies]
 rand = "0.8.5"
 lambdaworks-math = { path = "../math" }
 lambdaworks-crypto = { path = "../crypto"}
 winterfell = { git = "https://github.com/lambdaclass/winterfell", branch = "make-apis-public" }
 thiserror = "1.0.38"
->>>>>>> 5bbfa09c
+
+[dev-dependencies]
+parameterized_test = "0.2.1"