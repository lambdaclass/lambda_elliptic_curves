<<<<<<< HEAD
pub mod composition_poly;
=======
mod polynomials;
>>>>>>> e363b022
<|MERGE_RESOLUTION|>--- conflicted
+++ resolved
@@ -1,5 +1,2 @@
-<<<<<<< HEAD
-pub mod composition_poly;
-=======
-mod polynomials;
->>>>>>> e363b022
+pub mod polynomials;
+pub mod errors;