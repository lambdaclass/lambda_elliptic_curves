use super::{Polynomial, FE};

fn fold_polynomial(poly: &Polynomial<FE>, beta: &FE) -> Polynomial<FE> {
    let coef = poly.coefficients();
    let even_coef: Vec<FE> = coef.iter().step_by(2).cloned().collect();

    // odd coeficients of poly are multiplied by beta
    let odd_coef_mul_beta: Vec<FE> = coef
        .iter()
        .skip(1)
        .step_by(2)
        .map(|v| (v.clone()) * beta)
        .collect();

    let (even_poly, odd_poly) = Polynomial::pad_with_zero_coefficients(
        &Polynomial::new(&even_coef),
        &Polynomial::new(&odd_coef_mul_beta),
    );
    even_poly + odd_poly
}

fn next_domain(input: &[FE]) -> Vec<FE> {
    let length = input.len() / 2;
    let mut ret = Vec::with_capacity(length);
    for v in input.iter().take(length) {
        ret.push(v * v)
    }
    ret
}

/// Returns:
/// * new polynomoial folded with FRI protocol
/// * new domain
/// * evaluations of the polynomial
pub fn next_fri_layer(
    poly: &Polynomial<FE>,
    domain: &[FE],
    beta: &FE,
) -> (Polynomial<FE>, Vec<FE>, Vec<FE>) {
    let ret_poly = fold_polynomial(poly, beta);
    let ret_next_domain = next_domain(domain);
    println!("NEXT DOMAIN: {:?}", ret_next_domain[2]);
    let ret_evaluation = ret_poly.evaluate_slice(&ret_next_domain);
    println!("NEXT EVALUATION: {:?}", ret_evaluation[2]);
    (ret_poly, ret_next_domain, ret_evaluation)
}

<<<<<<< HEAD
#[cfg(test)]
mod tests {
    use super::{fold_polynomial, next_domain, next_fri_layer, FE};
    use lambdaworks_math::polynomial::Polynomial;
    use parameterized_test;

    parameterized_test::create! { fold, (p0, beta, expected_p1), {
        let p1 = fold_polynomial(&p0, &beta);
        assert_eq!(p1, expected_p1);
    }}
    fold! {
        first_fold: (poly(&[3, 1, 2, 7, 3, 5,]),    // p0
                     FE::new(4),                    // beta
                     poly(&[7, 30, 23,])),          // p1
        second_fold: (poly(&[7, 30, 23,]),          // same p1
                      FE::new(3),                   // gamma
                      poly(&[97, 23,])),            // p2
        third_fold: (poly(&[97, 23,]),              // same p2
                     FE::new(2),                    // delta
                     poly(&[143,])),                // p3
    }

    parameterized_test::create! { next_domain, (input_domain, expected_ret_domain), {
        let ret_next_domain = next_domain(&input_domain);
        assert_eq!(ret_next_domain, expected_ret_domain);
    }}
    next_domain! {
        first: (domain(&[5, 7, 13, 20, 1, 1, 1, 1,]),     // Input domain
                domain(&[25, 49, 169, 107,])),            // Expected next domain
        second: (domain(&[25, 49, 169, 107,]),            // Same as previous result
                 domain(&[39, 57])),                      // Expected next domain
        third: (domain(&[39, 57]),                        // Third iteration
                domain(&[56])),                           // Expected final result
    }

    parameterized_test::create! { next_fri_layer, ((p0, beta, input_domain), (expected_p1, expected_domain, expected_evaluation)), {

        let (p1, ret_next_domain, ret_evaluation) = next_fri_layer(&p0, &input_domain, &beta);

        assert_eq!(p1, expected_p1);
        assert_eq!(ret_next_domain, expected_domain);
        assert_eq!(ret_evaluation, expected_evaluation);
    }}
    next_fri_layer! {
        basic_case: ((poly(&[3, 1, 2, 7, 3, 5,]),               // Input poly
                      FE::new(4),                               // Beta
                      domain(&[5, 7, 13, 20, 1, 1, 1, 1])),     // Input Domain
                     (poly(&[7, 30, 23,]),                      // Expected poly
                      domain(&[25, 49, 169, 107,]),             // Expected return domain
                      domain(&[189, 151, 93, 207,]))),          // Expected return evaluation
    }

    // Helper functions for shortest declarations
    fn poly(coefficients: &[u64]) -> Polynomial<FE> {
        Polynomial::new(&domain(coefficients))
    }

    fn domain(coefficients: &[u64]) -> Vec<FE> {
        coefficients
            .iter()
            .map(|f| FE::new(*f))
            .collect::<Vec<FE>>()
    }
}
=======
// #[cfg(test)]
// mod tests {
//     use super::{fold_polynomial, next_domain, next_fri_layer, FE};
//     use lambdaworks_math::polynomial::Polynomial;

//     #[test]
//     fn test_fold() {
//         let p0 = Polynomial::new(&[
//             FE::new(3),
//             FE::new(1),
//             FE::new(2),
//             FE::new(7),
//             FE::new(3),
//             FE::new(5),
//         ]);
//         let beta = FE::new(4);
//         let p1 = fold_polynomial(&p0, &beta);
//         assert_eq!(
//             p1,
//             Polynomial::new(&[FE::new(7), FE::new(30), FE::new(23),])
//         );

//         let gamma = FE::new(3);
//         let p2 = fold_polynomial(&p1, &gamma);
//         assert_eq!(p2, Polynomial::new(&[FE::new(97), FE::new(23),]));

//         let delta = FE::new(2);
//         let p3 = fold_polynomial(&p2, &delta);
//         assert_eq!(p3, Polynomial::new(&[FE::new(143)]));
//         assert_eq!(p3.degree(), 0);
//     }

//     #[test]
//     fn test_next_domain() {
//         let input = [
//             FE::new(5),
//             FE::new(7),
//             FE::new(13),
//             FE::new(20),
//             FE::new(1),
//             FE::new(1),
//             FE::new(1),
//             FE::new(1),
//         ];
//         let ret_next_domain = next_domain(&input);
//         assert_eq!(
//             ret_next_domain,
//             &[FE::new(25), FE::new(49), FE::new(169), FE::new(107),]
//         );

//         let ret_next_domain_2 = next_domain(&ret_next_domain);
//         assert_eq!(ret_next_domain_2, &[FE::new(39), FE::new(57)]);

//         let ret_next_domain_3 = next_domain(&ret_next_domain_2);
//         assert_eq!(ret_next_domain_3, &[FE::new(56)]);
//     }

//     #[test]
//     fn text_next_fri_layer() {
//         let p0 = Polynomial::new(&[
//             FE::new(3),
//             FE::new(1),
//             FE::new(2),
//             FE::new(7),
//             FE::new(3),
//             FE::new(5),
//         ]);
//         let beta = FE::new(4);
//         let input_domain = [
//             FE::new(5),
//             FE::new(7),
//             FE::new(13),
//             FE::new(20),
//             FE::new(1),
//             FE::new(1),
//             FE::new(1),
//             FE::new(1),
//         ];

//         let (p1, ret_next_domain, ret_evaluation) = next_fri_layer(&p0, &input_domain, &beta);

//         assert_eq!(
//             p1,
//             Polynomial::new(&[FE::new(7), FE::new(30), FE::new(23),])
//         );
//         assert_eq!(
//             ret_next_domain,
//             &[FE::new(25), FE::new(49), FE::new(169), FE::new(107),]
//         );
//         assert_eq!(
//             ret_evaluation,
//             &[FE::new(189), FE::new(151), FE::new(93), FE::new(207),]
//         );
//     }
// }
>>>>>>> 5bbfa09c
<|MERGE_RESOLUTION|>--- conflicted
+++ resolved
@@ -45,11 +45,11 @@
     (ret_poly, ret_next_domain, ret_evaluation)
 }
 
-<<<<<<< HEAD
 #[cfg(test)]
 mod tests {
     use super::{fold_polynomial, next_domain, next_fri_layer, FE};
     use lambdaworks_math::polynomial::Polynomial;
+    use lambdaworks_math::unsigned_integer::element::U384;
     use parameterized_test;
 
     parameterized_test::create! { fold, (p0, beta, expected_p1), {
@@ -58,13 +58,13 @@
     }}
     fold! {
         first_fold: (poly(&[3, 1, 2, 7, 3, 5,]),    // p0
-                     FE::new(4),                    // beta
+                     FE::new(U384::from_u64(4)),    // beta
                      poly(&[7, 30, 23,])),          // p1
         second_fold: (poly(&[7, 30, 23,]),          // same p1
-                      FE::new(3),                   // gamma
+                      FE::new(U384::from_u64(3)),   // gamma
                       poly(&[97, 23,])),            // p2
         third_fold: (poly(&[97, 23,]),              // same p2
-                     FE::new(2),                    // delta
+                     FE::new(U384::from_u64(2)),    // delta
                      poly(&[143,])),                // p3
     }
 
@@ -82,16 +82,14 @@
     }
 
     parameterized_test::create! { next_fri_layer, ((p0, beta, input_domain), (expected_p1, expected_domain, expected_evaluation)), {
-
         let (p1, ret_next_domain, ret_evaluation) = next_fri_layer(&p0, &input_domain, &beta);
-
         assert_eq!(p1, expected_p1);
         assert_eq!(ret_next_domain, expected_domain);
         assert_eq!(ret_evaluation, expected_evaluation);
     }}
     next_fri_layer! {
         basic_case: ((poly(&[3, 1, 2, 7, 3, 5,]),               // Input poly
-                      FE::new(4),                               // Beta
+                      FE::new(U384::from_u64(3)),               // Beta
                       domain(&[5, 7, 13, 20, 1, 1, 1, 1])),     // Input Domain
                      (poly(&[7, 30, 23,]),                      // Expected poly
                       domain(&[25, 49, 169, 107,]),             // Expected return domain
@@ -106,104 +104,7 @@
     fn domain(coefficients: &[u64]) -> Vec<FE> {
         coefficients
             .iter()
-            .map(|f| FE::new(*f))
+            .map(|f| FE::new(U384::from_u64(*f)))
             .collect::<Vec<FE>>()
     }
-}
-=======
-// #[cfg(test)]
-// mod tests {
-//     use super::{fold_polynomial, next_domain, next_fri_layer, FE};
-//     use lambdaworks_math::polynomial::Polynomial;
-
-//     #[test]
-//     fn test_fold() {
-//         let p0 = Polynomial::new(&[
-//             FE::new(3),
-//             FE::new(1),
-//             FE::new(2),
-//             FE::new(7),
-//             FE::new(3),
-//             FE::new(5),
-//         ]);
-//         let beta = FE::new(4);
-//         let p1 = fold_polynomial(&p0, &beta);
-//         assert_eq!(
-//             p1,
-//             Polynomial::new(&[FE::new(7), FE::new(30), FE::new(23),])
-//         );
-
-//         let gamma = FE::new(3);
-//         let p2 = fold_polynomial(&p1, &gamma);
-//         assert_eq!(p2, Polynomial::new(&[FE::new(97), FE::new(23),]));
-
-//         let delta = FE::new(2);
-//         let p3 = fold_polynomial(&p2, &delta);
-//         assert_eq!(p3, Polynomial::new(&[FE::new(143)]));
-//         assert_eq!(p3.degree(), 0);
-//     }
-
-//     #[test]
-//     fn test_next_domain() {
-//         let input = [
-//             FE::new(5),
-//             FE::new(7),
-//             FE::new(13),
-//             FE::new(20),
-//             FE::new(1),
-//             FE::new(1),
-//             FE::new(1),
-//             FE::new(1),
-//         ];
-//         let ret_next_domain = next_domain(&input);
-//         assert_eq!(
-//             ret_next_domain,
-//             &[FE::new(25), FE::new(49), FE::new(169), FE::new(107),]
-//         );
-
-//         let ret_next_domain_2 = next_domain(&ret_next_domain);
-//         assert_eq!(ret_next_domain_2, &[FE::new(39), FE::new(57)]);
-
-//         let ret_next_domain_3 = next_domain(&ret_next_domain_2);
-//         assert_eq!(ret_next_domain_3, &[FE::new(56)]);
-//     }
-
-//     #[test]
-//     fn text_next_fri_layer() {
-//         let p0 = Polynomial::new(&[
-//             FE::new(3),
-//             FE::new(1),
-//             FE::new(2),
-//             FE::new(7),
-//             FE::new(3),
-//             FE::new(5),
-//         ]);
-//         let beta = FE::new(4);
-//         let input_domain = [
-//             FE::new(5),
-//             FE::new(7),
-//             FE::new(13),
-//             FE::new(20),
-//             FE::new(1),
-//             FE::new(1),
-//             FE::new(1),
-//             FE::new(1),
-//         ];
-
-//         let (p1, ret_next_domain, ret_evaluation) = next_fri_layer(&p0, &input_domain, &beta);
-
-//         assert_eq!(
-//             p1,
-//             Polynomial::new(&[FE::new(7), FE::new(30), FE::new(23),])
-//         );
-//         assert_eq!(
-//             ret_next_domain,
-//             &[FE::new(25), FE::new(49), FE::new(169), FE::new(107),]
-//         );
-//         assert_eq!(
-//             ret_evaluation,
-//             &[FE::new(189), FE::new(151), FE::new(93), FE::new(207),]
-//         );
-//     }
-// }
->>>>>>> 5bbfa09c
+}