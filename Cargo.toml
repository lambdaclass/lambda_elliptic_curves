--- conflicted
+++ resolved
@@ -11,20 +11,7 @@
 
 [workspace.dependencies]
 iai-callgrind = "0.3.1"
-<<<<<<< HEAD
 lambdaworks-crypto = { path = "./crypto" }
 lambdaworks-gpu = { path = "./gpu" }
 lambdaworks-math = { path = "./math" }
-stark-platinum-prover = { path = "./provers/stark" }
-=======
-lambdaworks-crypto = { path = "./crypto", version = "0.2.0" }
-lambdaworks-gpu = { path = "./gpu", version = "0.2.0" }
-lambdaworks-math = { path = "./math", version = "0.2.0" }
-stark-platinum-prover = { path = "./provers/stark", version = "0.2.0" }
-cairo-platinum-prover = { path = "./provers/cairo", version = "0.2.0" }
-
-[profile.bench]
-lto = true
-codegen-units = 1
-opt-level = 3
->>>>>>> 6f7d8797
+stark-platinum-prover = { path = "./provers/stark" }