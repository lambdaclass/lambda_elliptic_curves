pub mod air;
pub mod fri;
<<<<<<< HEAD

use air::constraints::evaluator::ConstraintEvaluator;
use air::constraints::helpers;
use air::frame::Frame;
use air::trace::TraceTable;
use air::AIR;
use fri::fri;
use lambdaworks_math::field::traits::IsTwoAdicField;
use lambdaworks_math::traits::ByteConversion;

use fri::fri_decommit::{fri_decommit_layers, FriDecommitment};
use lambdaworks_crypto::fiat_shamir::transcript::Transcript;
use lambdaworks_math::polynomial::{self, Polynomial};

use lambdaworks_math::field::element::FieldElement;
use lambdaworks_math::field::fields::fft_friendly::u256_two_adic_prime_field::U256MontgomeryTwoAdicPrimeField;
use lambdaworks_math::field::traits::IsField;
=======
pub mod prover;
pub mod utils;
pub mod verifier;

use fri::fri_decommit::FriDecommitment;
use lambdaworks_crypto::{fiat_shamir::transcript::Transcript, merkle_tree::proof::Proof};
use lambdaworks_math::field::{
    element::FieldElement,
    fields::fft_friendly::u256_two_adic_prime_field::U256MontgomeryTwoAdicPrimeField,
};
>>>>>>> 43a5f9f2

pub struct ProofConfig {
    pub count_queries: usize,
    pub blowup_factor: usize,
}

pub type PrimeField = U256MontgomeryTwoAdicPrimeField;
pub type FE = FieldElement<PrimeField>;

// DEFINITION OF CONSTANTS

<<<<<<< HEAD
// We are using 3 as the offset as it's our field's generator.
const COSET_OFFSET: u64 = 3;

// DEFINITION OF FUNCTIONS

/// This function takes a roots of unity and a coset factor
/// If coset_factor is 1, it's just expanding the roots of unity
/// w ^ 0, w ^ 1, w ^ 2 .... w ^ n-1
/// If coset_factor is h
/// h * w ^ 0, h * w ^ 1 .... h * w ^ n-1
pub fn generate_roots_of_unity_coset<F: IsField>(
    coset_factor: u64,
    primitive_root: &FieldElement<F>,
) -> Vec<FieldElement<F>> {
    let coset_factor: FieldElement<F> = coset_factor.into();

    let mut numbers = vec![coset_factor.clone()];
    let mut exp: u64 = 1;
    let mut next_root = primitive_root.pow(exp) * &coset_factor;
    while next_root != coset_factor {
        numbers.push(next_root);
        exp += 1;
        next_root = primitive_root.pow(exp) * &coset_factor;
    }
    numbers
}
=======
pub const ORDER_OF_ROOTS_OF_UNITY_TRACE: usize = 32;
pub const ORDER_OF_ROOTS_OF_UNITY_FOR_LDE: usize = 1024;

// We are using 3 as the offset as it's our field's generator.
pub const COSET_OFFSET: u64 = 3;
>>>>>>> 43a5f9f2

#[derive(Debug, Clone)]
pub struct StarkQueryProof<F: IsField> {
    pub trace_ood_frame_evaluations: Frame<F>,
    pub composition_poly_evaluations: Vec<FieldElement<F>>,
    pub fri_layers_merkle_roots: Vec<FieldElement<F>>,
    pub fri_decommitment: FriDecommitment<F>,
}

pub struct StarkProof<F: IsField> {
    pub trace_lde_poly_root: FieldElement<F>,
    pub fri_layers_merkle_roots: Vec<FieldElement<F>>,
    pub query_list: Vec<StarkQueryProof<F>>,
}

pub use lambdaworks_crypto::merkle_tree::merkle::MerkleTree;
pub use lambdaworks_crypto::merkle_tree::DefaultHasher;

<<<<<<< HEAD
pub fn fibonacci_trace<F: IsField>(
    initial_values: [FieldElement<F>; 2],
    trace_length: usize,
) -> Vec<FieldElement<F>> {
    let mut ret: Vec<FieldElement<F>> = vec![];

    ret.push(initial_values[0].clone());
    ret.push(initial_values[1].clone());

    for i in 2..(trace_length) {
        ret.push(ret[i - 1].clone() + ret[i - 2].clone());
    }

    ret
}

pub fn prove<F: IsField + IsTwoAdicField, A: AIR + AIR<Field = F>>(
    trace: &[FieldElement<F>],
    air: &A,
) -> StarkQueryProof<F>
where
    FieldElement<F>: ByteConversion,
{
    let transcript = &mut Transcript::new();
    // let mut query_list = Vec::<StarkQueryProof>::new();

    let root_order = air.context().trace_length.trailing_zeros();
    // * Generate Coset
    let trace_primitive_root = F::get_primitive_root_of_unity(root_order as u64).unwrap();

    let trace_roots_of_unity = F::get_powers_of_primitive_root_coset(
        root_order as u64,
        air.context().trace_length,
        &FieldElement::<F>::one(),
    )
    .unwrap();

    let lde_root_order =
        (air.context().trace_length * air.options().blowup_factor as usize).trailing_zeros();
    let lde_roots_of_unity_coset = F::get_powers_of_primitive_root_coset(
        lde_root_order as u64,
        air.context().trace_length * air.options().blowup_factor as usize,
        &FieldElement::<F>::from(COSET_OFFSET),
    )
    .unwrap();

    let trace_poly = Polynomial::interpolate(&trace_roots_of_unity, trace);
    let lde_trace = trace_poly.evaluate_slice(&lde_roots_of_unity_coset);

    // TODO: Fiat-Shamir
    // z is the Out of domain evaluation point used in Deep FRI. It needs to be a point outside
    // of both the roots of unity and its corresponding coset used for the lde commitment.
    let z = FieldElement::from(2);
    let z_squared = &z * &z;

    let lde_trace = TraceTable::new(lde_trace, 1);

    // Create evaluation table
    let evaluator = ConstraintEvaluator::new(air, &trace_poly, &trace_primitive_root);

    // TODO: Fiat-Shamir
    let alpha = FieldElement::one();
    let beta = FieldElement::one();

    let alpha_and_beta_transition_coefficients = vec![(alpha.clone(), beta.clone())];
    let constraint_evaluations = evaluator.evaluate(
        &lde_trace,
        &lde_roots_of_unity_coset,
        &alpha_and_beta_transition_coefficients,
        (&alpha, &beta),
    );

    // Get composition poly
    let composition_poly =
        constraint_evaluations.compute_composition_poly(&lde_roots_of_unity_coset);

    let (composition_poly_even, composition_poly_odd) = composition_poly.even_odd_decomposition();
    // Evaluate H_1 and H_2 in z^2.
    let composition_poly_evaluations = vec![
        composition_poly_even.evaluate(&z_squared),
        composition_poly_odd.evaluate(&z_squared),
    ];

    let trace_ood_frame_evaluations = Frame::<F>::construct_ood_frame(
        &[trace_poly.clone()],
        &z,
        &air.context().transition_offsets,
        &trace_primitive_root,
    );

    // END EVALUATION BLOCK

    // Compute DEEP composition polynomial so we can commit to it using FRI.
    let mut deep_composition_poly = compute_deep_composition_poly(
        &trace_poly,
        &composition_poly_even,
        &composition_poly_odd,
        &z,
        &trace_primitive_root,
    );

    // * Do FRI on the composition polynomials
    let lde_fri_commitment = fri(
        &mut deep_composition_poly,
        &lde_roots_of_unity_coset,
        transcript,
    );

    // TODO: Fiat-Shamir
    let fri_decommitment_index: usize = 4;

    // * For every q_i, do FRI decommitment
    let fri_decommitment = fri_decommit_layers(&lde_fri_commitment, fri_decommitment_index);

    /*
        IMPORTANT NOTE:
        When we commit to the trace polynomial, let's call it f, we commit to an LDE of it.
        On the other hand, the fibonacci constraint (and in general, any constraint) related to f applies
        only using non-LDE roots of unity.
        In this case, the constraint is f(w^2 x) - f(w x) - f(x), where w is a 2^n root of unity.
        But for the commitment we use g, a 2^{nb} root of unity (b is the blowup factor).
        When we sample a value x to evaluate the trace polynomial on, it has to be a 2^{nb} root of unity,
        so with fiat-shamir we sample a random index in that range.
        When we provide evaluations, we provide them for x*(w^2), x*w and x.
    */

    let fri_layers_merkle_roots: Vec<FieldElement<F>> = lde_fri_commitment
        .iter()
        .map(|fri_commitment| fri_commitment.merkle_tree.root.clone())
        .collect();

    let ret = StarkQueryProof {
        trace_ood_frame_evaluations,
        composition_poly_evaluations,
        fri_layers_merkle_roots,
        fri_decommitment,
    };

    ret
}

/// Returns the DEEP composition polynomial that the prover then commits to using
/// FRI. This polynomial is a linear combination of the trace polynomial and the
/// composition polynomial, with coefficients sampled by the verifier (i.e. using Fiat-Shamir).
fn compute_deep_composition_poly<F: IsField>(
    trace_poly: &Polynomial<FieldElement<F>>,
    even_composition_poly: &Polynomial<FieldElement<F>>,
    odd_composition_poly: &Polynomial<FieldElement<F>>,
    ood_evaluation_point: &FieldElement<F>,
    primitive_root: &FieldElement<F>,
) -> Polynomial<FieldElement<F>> {
    // TODO: Fiat-Shamir
    let gamma_1 = FieldElement::one();
    let gamma_2 = FieldElement::one();
    let gamma_3 = FieldElement::one();
    let gamma_4 = FieldElement::one();

    let first_term = (trace_poly.clone()
        - Polynomial::new_monomial(trace_poly.evaluate(ood_evaluation_point), 0))
        / (Polynomial::new_monomial(FieldElement::one(), 1)
            - Polynomial::new_monomial(ood_evaluation_point.clone(), 0));
    let second_term = (trace_poly.clone()
        - Polynomial::new_monomial(
            trace_poly.evaluate(&(ood_evaluation_point * primitive_root)),
            0,
        ))
        / (Polynomial::new_monomial(FieldElement::one(), 1)
            - Polynomial::new_monomial(ood_evaluation_point * primitive_root, 0));

    // Evaluate in X^2
    let even_composition_poly = polynomial::compose(
        even_composition_poly,
        &Polynomial::new_monomial(FieldElement::one(), 2),
    );
    let odd_composition_poly = polynomial::compose(
        odd_composition_poly,
        &Polynomial::new_monomial(FieldElement::one(), 2),
    );

    let third_term = (even_composition_poly.clone()
        - Polynomial::new_monomial(
            even_composition_poly.evaluate(&ood_evaluation_point.clone()),
            0,
        ))
        / (Polynomial::new_monomial(FieldElement::one(), 1)
            - Polynomial::new_monomial(ood_evaluation_point * ood_evaluation_point, 0));
    let fourth_term = (odd_composition_poly.clone()
        - Polynomial::new_monomial(odd_composition_poly.evaluate(ood_evaluation_point), 0))
        / (Polynomial::new_monomial(FieldElement::one(), 1)
            - Polynomial::new_monomial(ood_evaluation_point * ood_evaluation_point, 0));

    first_term * gamma_1 + second_term * gamma_2 + third_term * gamma_3 + fourth_term * gamma_4
}

pub fn verify<F: IsField + IsTwoAdicField, A: AIR + AIR<Field = F>>(
    proof: &StarkQueryProof<F>,
    air: &A,
) -> bool {
    let transcript = &mut Transcript::new();

    // BEGIN TRACE <-> Composition poly consistency evaluation check

    let trace_poly_ood_frame_evaluations = &proof.trace_ood_frame_evaluations;

    // These are H_1(z^2) and H_2(z^2)
    let composition_poly_evaluations = &proof.composition_poly_evaluations;

    let root_order = air.context().trace_length.trailing_zeros();
    let trace_primitive_root = F::get_primitive_root_of_unity(root_order as u64).unwrap();

    let boundary_constraints = air.compute_boundary_constraints();

    // TODO: Fiat-Shamir
    let z = FieldElement::<F>::from(2);

    // C_1(z)
    let domain = boundary_constraints.generate_roots_of_unity(&trace_primitive_root);
    // TODO: this assumes one column
    let values = boundary_constraints.values(0);

    // The boundary constraint polynomial is trace - this polynomial below.
    let boundary_interpolating_polynomial = &Polynomial::interpolate(&domain, &values);
    let boundary_zerofier = boundary_constraints.compute_zerofier(&trace_primitive_root);

    let boundary_alpha = FieldElement::<F>::one();
    let boundary_beta = FieldElement::<F>::one();

    let max_degree =
        air.context().trace_length * air.context().transition_degrees().iter().max().unwrap();

    let max_degree_power_of_two = helpers::next_power_of_two(max_degree as u64);

    // TODO: This is assuming one column
    let mut boundary_quotient_ood_evaluation = &trace_poly_ood_frame_evaluations.get_row(0)[0]
        - boundary_interpolating_polynomial.evaluate(&z);

    boundary_quotient_ood_evaluation = boundary_quotient_ood_evaluation
        * (&boundary_alpha
            * z.pow(max_degree_power_of_two - (air.context().trace_length as u64 - 1))
            + &boundary_beta);

    boundary_quotient_ood_evaluation =
        boundary_quotient_ood_evaluation / boundary_zerofier.evaluate(&z);

    let transition_ood_frame_evaluations = air.compute_transition(trace_poly_ood_frame_evaluations);

    // TODO: Fiat-Shamir
    let alpha = FieldElement::one();
    let beta = FieldElement::one();

    let alpha_and_beta_transition_coefficients = vec![(alpha.clone(), beta.clone())];

    let c_i_evaluations = ConstraintEvaluator::compute_transition_evaluations(
        air,
        &transition_ood_frame_evaluations,
        &alpha_and_beta_transition_coefficients,
        max_degree_power_of_two,
        &z,
    );

    let composition_poly_ood_evaluation = &boundary_quotient_ood_evaluation
        + c_i_evaluations
            .iter()
            .fold(FieldElement::<F>::zero(), |acc, evaluation| {
                acc + evaluation
            });

    let composition_poly_claimed_ood_evaluation =
        &composition_poly_evaluations[0] + &z * &composition_poly_evaluations[1];

    if composition_poly_claimed_ood_evaluation != composition_poly_ood_evaluation {
        return false;
    }

    // // END TRACE <-> Composition poly consistency evaluation check

    let lde_root_order =
        (air.context().trace_length * air.options().blowup_factor as usize).trailing_zeros();

    fri_verify(
        &proof.fri_layers_merkle_roots,
        &proof.fri_decommitment,
        lde_root_order,
        transcript,
    )
}

/// Performs FRI verification for some decommitment
pub fn fri_verify<F: IsField + IsTwoAdicField>(
    fri_layers_merkle_roots: &[FieldElement<F>],
    fri_decommitment: &FriDecommitment<F>,
    lde_root_order: u32,
    _transcript: &mut Transcript,
) -> bool {
    // For each fri layer merkle proof check:
    // That each merkle path verifies

    // Sample beta with fiat shamir
    // Compute v = [P_i(z_i) + P_i(-z_i)] / 2 + beta * [P_i(z_i) - P_i(-z_i)] / (2 * z_i)
    // Where P_i is the folded polynomial of the i-th fiat shamir round
    // z_i is obtained from the first z (that was derived through fiat-shamir) through a known calculation
    // The calculation is, given the index, index % length_of_evaluation_domain

    // Check that v = P_{i+1}(z_i)

    // TODO: Fiat-Shamir
    let decommitment_index: u64 = 4;

    let mut lde_primitive_root = F::get_primitive_root_of_unity(lde_root_order as u64).unwrap();

    let mut offset = FieldElement::from(COSET_OFFSET);

    // For each (merkle_root, merkle_auth_path) / fold
    // With the auth path containining the element that the
    // path proves it's existance
    for (
        index,
        (
            layer_number,
            (
                fri_layer_merkle_root,
                (
                    (fri_layer_auth_path, fri_layer_auth_path_symmetric),
                    (auth_path_evaluation, auth_path_evaluation_symmetric),
                ),
            ),
        ),
    ) in fri_layers_merkle_roots
        .iter()
        .zip(
            fri_decommitment
                .layer_merkle_paths
                .iter()
                .zip(fri_decommitment.layer_evaluations.iter()),
        )
        .enumerate()
        // Since we always derive the current layer from the previous layer
        // We start with the second one, skipping the first, so previous is layer is the first one
        .skip(1)
        .enumerate()
    {
        // This is the current layer's evaluation domain length. We need it to know what the decommitment index for the current
        // layer is, so we can check the merkle paths at the right index.
        let current_layer_domain_length = (2_u64.pow(lde_root_order) as u64) >> layer_number;

        let layer_evaluation_index = decommitment_index % current_layer_domain_length;
        if !fri_layer_auth_path.verify(
            fri_layer_merkle_root,
            layer_evaluation_index as usize,
            auth_path_evaluation,
        ) {
            return false;
        }

        let layer_evaluation_index_symmetric =
            (decommitment_index + current_layer_domain_length) % current_layer_domain_length;

        if !fri_layer_auth_path_symmetric.verify(
            fri_layer_merkle_root,
            layer_evaluation_index_symmetric as usize,
            auth_path_evaluation_symmetric,
        ) {
            return false;
        }

        // TODO: Fiat Shamir
        // let beta = beta_list[index].clone();
        let beta = 1;

        let (previous_auth_path_evaluation, previous_path_evaluation_symmetric) = fri_decommitment
            .layer_evaluations
            .get(layer_number - 1)
            // TODO: Check at the start of the FRI operation
            // if layer_merkle_paths has the right amount of elements
            .unwrap();

        // evaluation point = offset * w ^ i in the Stark literature
        let evaluation_point = &offset * lde_primitive_root.pow(decommitment_index);

        // v is the calculated element for the
        // co linearity check
        let two = &FieldElement::from(2);
        let beta = FieldElement::from(beta);
        let v = (previous_auth_path_evaluation + previous_path_evaluation_symmetric) / two
            + &beta * (previous_auth_path_evaluation - previous_path_evaluation_symmetric)
                / (two * evaluation_point);

        lde_primitive_root = lde_primitive_root.pow(2_usize);
        offset = offset.pow(2_usize);

        if v != *auth_path_evaluation {
            return false;
        }

        // On the last iteration, also check the provided last evaluation point.
        if layer_number == fri_layers_merkle_roots.len() - 1 {
            let last_evaluation_point = &offset * lde_primitive_root.pow(decommitment_index);

            let last_v = (auth_path_evaluation + auth_path_evaluation_symmetric) / two
                + &beta * (auth_path_evaluation - auth_path_evaluation_symmetric)
                    / (two * &last_evaluation_point);

            if last_v != fri_decommitment.last_layer_evaluation {
                return false;
            }
        }
    }

    true
}

=======
>>>>>>> 43a5f9f2
#[cfg(test)]
mod tests {
    use super::prover::{compute_composition_poly, prove};
    use super::utils::{
        compute_boundary_quotient, compute_zerofier, fibonacci_trace, generate_roots_of_unity_coset,
    };
    use super::verifier::verify;
    use super::*;
    use crate::{
<<<<<<< HEAD
        air::{
            constraints::boundary::BoundaryConstraint,
            context::{AirContext, ProofOptions},
        },
        verify, PrimeField, FE,
    };
    use air::constraints::boundary::BoundaryConstraints;

    use super::prove;
    use lambdaworks_math::{
        field::fields::u64_prime_field::{U64FieldElement, U64PrimeField, F17, FE17},
        unsigned_integer::element::U256,
    };
=======
        constraints::boundary::{BoundaryConstraint, BoundaryConstraints},
        fri::{fri_decommit::fri_decommit_layers, Polynomial},
        FE,
    };
    use lambdaworks_math::{field::traits::IsTwoAdicField, unsigned_integer::element::U256};
    use std::ops::Div;

    #[test]
    fn test_prove() {
        let proof_config = super::ProofConfig {
            count_queries: 30,
            blowup_factor: 4,
        };

        let trace = fibonacci_trace([FE::new(U256::from("1")), FE::new(U256::from("1"))]);
        let result = prove(&trace, &proof_config);
        assert!(verify(&result));
    }

    #[test]
    fn should_fail_verify_if_evaluations_are_not_in_merkle_tree() {
        let trace = fibonacci_trace([FE::new(U256::from("1")), FE::new(U256::from("1"))]);
        let proof_config = super::ProofConfig {
            count_queries: 30,
            blowup_factor: 4,
        };
        let mut bad_proof = prove(&trace, &proof_config);

        bad_proof.query_list[0].composition_poly_lde_evaluations[0] = FE::new(U256::from("5"));
        bad_proof.query_list[0].trace_lde_poly_evaluations[0] = FE::new(U256::from("0"));
        bad_proof.query_list[0].trace_lde_poly_evaluations[1] = FE::new(U256::from("4"));
        bad_proof.query_list[0].trace_lde_poly_evaluations[2] = FE::new(U256::from("9"));

        assert!(!verify(&bad_proof));
    }
>>>>>>> 43a5f9f2

    #[derive(Clone)]
    pub struct FibonacciAIR {
        context: AirContext,
        trace: TraceTable<PrimeField>,
        // trace: TraceTable<F17>,
    }

    impl AIR for FibonacciAIR {
        type Field = PrimeField;
        // type Field = F17;

        fn new(trace: TraceTable<Self::Field>, context: air::context::AirContext) -> Self {
            Self {
                context: context,
                trace: trace,
            }
        }

        fn compute_transition(
            &self,
            frame: &air::frame::Frame<Self::Field>,
        ) -> Vec<FieldElement<Self::Field>> {
            let first_row = frame.get_row(0);
            let second_row = frame.get_row(1);
            let third_row = frame.get_row(2);

            vec![third_row[0].clone() - second_row[0].clone() - first_row[0].clone()]
        }

        fn compute_boundary_constraints(&self) -> BoundaryConstraints<Self::Field> {
            let a0 = BoundaryConstraint::new_simple(0, FieldElement::<Self::Field>::one());
            let a1 = BoundaryConstraint::new_simple(1, FieldElement::<Self::Field>::one());
            let result = BoundaryConstraint::new_simple(3, FieldElement::<Self::Field>::from(3));

            BoundaryConstraints::from_constraints(vec![a0, a1, result])
        }

        fn transition_divisors(&self) -> Vec<Polynomial<FieldElement<Self::Field>>> {
            let roots_of_unity_order = self.context().trace_length.trailing_zeros();
            let roots_of_unity = Self::Field::get_powers_of_primitive_root_coset(
                roots_of_unity_order as u64,
                self.context().trace_length,
                &FieldElement::<Self::Field>::one(),
            )
            .unwrap();

            let mut result = vec![];

            for _ in 0..self.context().num_transition_constraints {
                // X^(roots_of_unity_order) - 1
                let roots_of_unity_vanishing_polynomial =
                    Polynomial::new_monomial(
                        FieldElement::<Self::Field>::one(),
                        roots_of_unity_order as usize,
                    ) - Polynomial::new_monomial(FieldElement::<Self::Field>::one(), 0);

                let mut exemptions_polynomial =
                    Polynomial::new_monomial(FieldElement::<Self::Field>::one(), 0);

                for exemption_index in self.context().transition_exemptions {
                    exemptions_polynomial = exemptions_polynomial
                        * (Polynomial::new_monomial(FieldElement::<Self::Field>::one(), 1)
                            - Polynomial::new_monomial(roots_of_unity[exemption_index].clone(), 0));
                }

                result.push(roots_of_unity_vanishing_polynomial / exemptions_polynomial);
            }

            result
        }

        fn context(&self) -> air::context::AirContext {
            self.context.clone()
        }
    }

    #[test]
    fn test_prove() {
        // let trace = fibonacci_trace([FE17::new(1), FE17::new(1)], 4);
        let trace = fibonacci_trace([FE::from(1), FE::from(1)], 4);

        let context = AirContext {
            options: ProofOptions { blowup_factor: 2 },
            trace_length: trace.len(),
            trace_info: (trace.len(), 1),
            transition_degrees: vec![1],
            transition_exemptions: vec![trace.len() - 2, trace.len() - 1],
            transition_offsets: vec![0, 1, 2],
            num_transition_constraints: 1,
        };

        let trace_table = TraceTable {
            table: trace.clone(),
            num_cols: 1,
        };

        let fibonacci_air = FibonacciAIR::new(trace_table, context);

        let result = prove(&trace, &fibonacci_air);
        assert!(verify(&result, &fibonacci_air));
    }
}

<<<<<<< HEAD
=======
// TODO: change this to use more bits
pub fn transcript_to_field(transcript: &mut Transcript) -> FE {
    let ret_value = transcript.challenge();
    let ret_value_8: [u8; 8] = [
        ret_value[0],
        ret_value[1],
        ret_value[2],
        ret_value[3],
        ret_value[4],
        ret_value[5],
        ret_value[6],
        ret_value[7],
    ];
    let ret_value_u64 = u64::from_be_bytes(ret_value_8);
    FE::from(ret_value_u64)
}

pub fn transcript_to_usize(transcript: &mut Transcript) -> usize {
    const CANT_BYTES_USIZE: usize = (usize::BITS / 8) as usize;
    let ret_value = transcript.challenge();
    usize::from_be_bytes(
        ret_value
            .into_iter()
            .take(CANT_BYTES_USIZE)
            .collect::<Vec<u8>>()
            .try_into()
            .unwrap(),
    )
}

>>>>>>> 43a5f9f2
#[cfg(test)]
mod test_utils {
    use super::*;

    pub(crate) fn fibonacci_trace(initial_values: [FE; 2], iters: usize) -> Vec<FE> {
        let mut ret: Vec<FE> = vec![];

        ret.push(initial_values[0].clone());
        ret.push(initial_values[1].clone());

        for i in 2..iters {
            ret.push(ret[i - 1].clone() + ret[i - 2].clone());
        }

        ret
    }
}<|MERGE_RESOLUTION|>--- conflicted
+++ resolved
@@ -1,35 +1,14 @@
 pub mod air;
 pub mod fri;
-<<<<<<< HEAD
+pub mod prover;
+pub mod verifier;
+use air::frame::Frame;
 
-use air::constraints::evaluator::ConstraintEvaluator;
-use air::constraints::helpers;
-use air::frame::Frame;
-use air::trace::TraceTable;
-use air::AIR;
-use fri::fri;
-use lambdaworks_math::field::traits::IsTwoAdicField;
-use lambdaworks_math::traits::ByteConversion;
-
-use fri::fri_decommit::{fri_decommit_layers, FriDecommitment};
-use lambdaworks_crypto::fiat_shamir::transcript::Transcript;
-use lambdaworks_math::polynomial::{self, Polynomial};
+use fri::fri_decommit::FriDecommitment;
 
 use lambdaworks_math::field::element::FieldElement;
 use lambdaworks_math::field::fields::fft_friendly::u256_two_adic_prime_field::U256MontgomeryTwoAdicPrimeField;
 use lambdaworks_math::field::traits::IsField;
-=======
-pub mod prover;
-pub mod utils;
-pub mod verifier;
-
-use fri::fri_decommit::FriDecommitment;
-use lambdaworks_crypto::{fiat_shamir::transcript::Transcript, merkle_tree::proof::Proof};
-use lambdaworks_math::field::{
-    element::FieldElement,
-    fields::fft_friendly::u256_two_adic_prime_field::U256MontgomeryTwoAdicPrimeField,
-};
->>>>>>> 43a5f9f2
 
 pub struct ProofConfig {
     pub count_queries: usize,
@@ -41,40 +20,8 @@
 
 // DEFINITION OF CONSTANTS
 
-<<<<<<< HEAD
 // We are using 3 as the offset as it's our field's generator.
 const COSET_OFFSET: u64 = 3;
-
-// DEFINITION OF FUNCTIONS
-
-/// This function takes a roots of unity and a coset factor
-/// If coset_factor is 1, it's just expanding the roots of unity
-/// w ^ 0, w ^ 1, w ^ 2 .... w ^ n-1
-/// If coset_factor is h
-/// h * w ^ 0, h * w ^ 1 .... h * w ^ n-1
-pub fn generate_roots_of_unity_coset<F: IsField>(
-    coset_factor: u64,
-    primitive_root: &FieldElement<F>,
-) -> Vec<FieldElement<F>> {
-    let coset_factor: FieldElement<F> = coset_factor.into();
-
-    let mut numbers = vec![coset_factor.clone()];
-    let mut exp: u64 = 1;
-    let mut next_root = primitive_root.pow(exp) * &coset_factor;
-    while next_root != coset_factor {
-        numbers.push(next_root);
-        exp += 1;
-        next_root = primitive_root.pow(exp) * &coset_factor;
-    }
-    numbers
-}
-=======
-pub const ORDER_OF_ROOTS_OF_UNITY_TRACE: usize = 32;
-pub const ORDER_OF_ROOTS_OF_UNITY_FOR_LDE: usize = 1024;
-
-// We are using 3 as the offset as it's our field's generator.
-pub const COSET_OFFSET: u64 = 3;
->>>>>>> 43a5f9f2
 
 #[derive(Debug, Clone)]
 pub struct StarkQueryProof<F: IsField> {
@@ -93,480 +40,31 @@
 pub use lambdaworks_crypto::merkle_tree::merkle::MerkleTree;
 pub use lambdaworks_crypto::merkle_tree::DefaultHasher;
 
-<<<<<<< HEAD
-pub fn fibonacci_trace<F: IsField>(
-    initial_values: [FieldElement<F>; 2],
-    trace_length: usize,
-) -> Vec<FieldElement<F>> {
-    let mut ret: Vec<FieldElement<F>> = vec![];
-
-    ret.push(initial_values[0].clone());
-    ret.push(initial_values[1].clone());
-
-    for i in 2..(trace_length) {
-        ret.push(ret[i - 1].clone() + ret[i - 2].clone());
-    }
-
-    ret
-}
-
-pub fn prove<F: IsField + IsTwoAdicField, A: AIR + AIR<Field = F>>(
-    trace: &[FieldElement<F>],
-    air: &A,
-) -> StarkQueryProof<F>
-where
-    FieldElement<F>: ByteConversion,
-{
-    let transcript = &mut Transcript::new();
-    // let mut query_list = Vec::<StarkQueryProof>::new();
-
-    let root_order = air.context().trace_length.trailing_zeros();
-    // * Generate Coset
-    let trace_primitive_root = F::get_primitive_root_of_unity(root_order as u64).unwrap();
-
-    let trace_roots_of_unity = F::get_powers_of_primitive_root_coset(
-        root_order as u64,
-        air.context().trace_length,
-        &FieldElement::<F>::one(),
-    )
-    .unwrap();
-
-    let lde_root_order =
-        (air.context().trace_length * air.options().blowup_factor as usize).trailing_zeros();
-    let lde_roots_of_unity_coset = F::get_powers_of_primitive_root_coset(
-        lde_root_order as u64,
-        air.context().trace_length * air.options().blowup_factor as usize,
-        &FieldElement::<F>::from(COSET_OFFSET),
-    )
-    .unwrap();
-
-    let trace_poly = Polynomial::interpolate(&trace_roots_of_unity, trace);
-    let lde_trace = trace_poly.evaluate_slice(&lde_roots_of_unity_coset);
-
-    // TODO: Fiat-Shamir
-    // z is the Out of domain evaluation point used in Deep FRI. It needs to be a point outside
-    // of both the roots of unity and its corresponding coset used for the lde commitment.
-    let z = FieldElement::from(2);
-    let z_squared = &z * &z;
-
-    let lde_trace = TraceTable::new(lde_trace, 1);
-
-    // Create evaluation table
-    let evaluator = ConstraintEvaluator::new(air, &trace_poly, &trace_primitive_root);
-
-    // TODO: Fiat-Shamir
-    let alpha = FieldElement::one();
-    let beta = FieldElement::one();
-
-    let alpha_and_beta_transition_coefficients = vec![(alpha.clone(), beta.clone())];
-    let constraint_evaluations = evaluator.evaluate(
-        &lde_trace,
-        &lde_roots_of_unity_coset,
-        &alpha_and_beta_transition_coefficients,
-        (&alpha, &beta),
-    );
-
-    // Get composition poly
-    let composition_poly =
-        constraint_evaluations.compute_composition_poly(&lde_roots_of_unity_coset);
-
-    let (composition_poly_even, composition_poly_odd) = composition_poly.even_odd_decomposition();
-    // Evaluate H_1 and H_2 in z^2.
-    let composition_poly_evaluations = vec![
-        composition_poly_even.evaluate(&z_squared),
-        composition_poly_odd.evaluate(&z_squared),
-    ];
-
-    let trace_ood_frame_evaluations = Frame::<F>::construct_ood_frame(
-        &[trace_poly.clone()],
-        &z,
-        &air.context().transition_offsets,
-        &trace_primitive_root,
-    );
-
-    // END EVALUATION BLOCK
-
-    // Compute DEEP composition polynomial so we can commit to it using FRI.
-    let mut deep_composition_poly = compute_deep_composition_poly(
-        &trace_poly,
-        &composition_poly_even,
-        &composition_poly_odd,
-        &z,
-        &trace_primitive_root,
-    );
-
-    // * Do FRI on the composition polynomials
-    let lde_fri_commitment = fri(
-        &mut deep_composition_poly,
-        &lde_roots_of_unity_coset,
-        transcript,
-    );
-
-    // TODO: Fiat-Shamir
-    let fri_decommitment_index: usize = 4;
-
-    // * For every q_i, do FRI decommitment
-    let fri_decommitment = fri_decommit_layers(&lde_fri_commitment, fri_decommitment_index);
-
-    /*
-        IMPORTANT NOTE:
-        When we commit to the trace polynomial, let's call it f, we commit to an LDE of it.
-        On the other hand, the fibonacci constraint (and in general, any constraint) related to f applies
-        only using non-LDE roots of unity.
-        In this case, the constraint is f(w^2 x) - f(w x) - f(x), where w is a 2^n root of unity.
-        But for the commitment we use g, a 2^{nb} root of unity (b is the blowup factor).
-        When we sample a value x to evaluate the trace polynomial on, it has to be a 2^{nb} root of unity,
-        so with fiat-shamir we sample a random index in that range.
-        When we provide evaluations, we provide them for x*(w^2), x*w and x.
-    */
-
-    let fri_layers_merkle_roots: Vec<FieldElement<F>> = lde_fri_commitment
-        .iter()
-        .map(|fri_commitment| fri_commitment.merkle_tree.root.clone())
-        .collect();
-
-    let ret = StarkQueryProof {
-        trace_ood_frame_evaluations,
-        composition_poly_evaluations,
-        fri_layers_merkle_roots,
-        fri_decommitment,
+#[cfg(test)]
+mod tests {
+    use lambdaworks_math::field::traits::IsTwoAdicField;
+    use lambdaworks_math::{
+        field::{
+            element::FieldElement,
+            fields::u64_prime_field::{U64FieldElement, U64PrimeField, F17, FE17},
+        },
+        polynomial::Polynomial,
+        unsigned_integer::element::U256,
     };
 
-    ret
-}
-
-/// Returns the DEEP composition polynomial that the prover then commits to using
-/// FRI. This polynomial is a linear combination of the trace polynomial and the
-/// composition polynomial, with coefficients sampled by the verifier (i.e. using Fiat-Shamir).
-fn compute_deep_composition_poly<F: IsField>(
-    trace_poly: &Polynomial<FieldElement<F>>,
-    even_composition_poly: &Polynomial<FieldElement<F>>,
-    odd_composition_poly: &Polynomial<FieldElement<F>>,
-    ood_evaluation_point: &FieldElement<F>,
-    primitive_root: &FieldElement<F>,
-) -> Polynomial<FieldElement<F>> {
-    // TODO: Fiat-Shamir
-    let gamma_1 = FieldElement::one();
-    let gamma_2 = FieldElement::one();
-    let gamma_3 = FieldElement::one();
-    let gamma_4 = FieldElement::one();
-
-    let first_term = (trace_poly.clone()
-        - Polynomial::new_monomial(trace_poly.evaluate(ood_evaluation_point), 0))
-        / (Polynomial::new_monomial(FieldElement::one(), 1)
-            - Polynomial::new_monomial(ood_evaluation_point.clone(), 0));
-    let second_term = (trace_poly.clone()
-        - Polynomial::new_monomial(
-            trace_poly.evaluate(&(ood_evaluation_point * primitive_root)),
-            0,
-        ))
-        / (Polynomial::new_monomial(FieldElement::one(), 1)
-            - Polynomial::new_monomial(ood_evaluation_point * primitive_root, 0));
-
-    // Evaluate in X^2
-    let even_composition_poly = polynomial::compose(
-        even_composition_poly,
-        &Polynomial::new_monomial(FieldElement::one(), 2),
-    );
-    let odd_composition_poly = polynomial::compose(
-        odd_composition_poly,
-        &Polynomial::new_monomial(FieldElement::one(), 2),
-    );
-
-    let third_term = (even_composition_poly.clone()
-        - Polynomial::new_monomial(
-            even_composition_poly.evaluate(&ood_evaluation_point.clone()),
-            0,
-        ))
-        / (Polynomial::new_monomial(FieldElement::one(), 1)
-            - Polynomial::new_monomial(ood_evaluation_point * ood_evaluation_point, 0));
-    let fourth_term = (odd_composition_poly.clone()
-        - Polynomial::new_monomial(odd_composition_poly.evaluate(ood_evaluation_point), 0))
-        / (Polynomial::new_monomial(FieldElement::one(), 1)
-            - Polynomial::new_monomial(ood_evaluation_point * ood_evaluation_point, 0));
-
-    first_term * gamma_1 + second_term * gamma_2 + third_term * gamma_3 + fourth_term * gamma_4
-}
-
-pub fn verify<F: IsField + IsTwoAdicField, A: AIR + AIR<Field = F>>(
-    proof: &StarkQueryProof<F>,
-    air: &A,
-) -> bool {
-    let transcript = &mut Transcript::new();
-
-    // BEGIN TRACE <-> Composition poly consistency evaluation check
-
-    let trace_poly_ood_frame_evaluations = &proof.trace_ood_frame_evaluations;
-
-    // These are H_1(z^2) and H_2(z^2)
-    let composition_poly_evaluations = &proof.composition_poly_evaluations;
-
-    let root_order = air.context().trace_length.trailing_zeros();
-    let trace_primitive_root = F::get_primitive_root_of_unity(root_order as u64).unwrap();
-
-    let boundary_constraints = air.compute_boundary_constraints();
-
-    // TODO: Fiat-Shamir
-    let z = FieldElement::<F>::from(2);
-
-    // C_1(z)
-    let domain = boundary_constraints.generate_roots_of_unity(&trace_primitive_root);
-    // TODO: this assumes one column
-    let values = boundary_constraints.values(0);
-
-    // The boundary constraint polynomial is trace - this polynomial below.
-    let boundary_interpolating_polynomial = &Polynomial::interpolate(&domain, &values);
-    let boundary_zerofier = boundary_constraints.compute_zerofier(&trace_primitive_root);
-
-    let boundary_alpha = FieldElement::<F>::one();
-    let boundary_beta = FieldElement::<F>::one();
-
-    let max_degree =
-        air.context().trace_length * air.context().transition_degrees().iter().max().unwrap();
-
-    let max_degree_power_of_two = helpers::next_power_of_two(max_degree as u64);
-
-    // TODO: This is assuming one column
-    let mut boundary_quotient_ood_evaluation = &trace_poly_ood_frame_evaluations.get_row(0)[0]
-        - boundary_interpolating_polynomial.evaluate(&z);
-
-    boundary_quotient_ood_evaluation = boundary_quotient_ood_evaluation
-        * (&boundary_alpha
-            * z.pow(max_degree_power_of_two - (air.context().trace_length as u64 - 1))
-            + &boundary_beta);
-
-    boundary_quotient_ood_evaluation =
-        boundary_quotient_ood_evaluation / boundary_zerofier.evaluate(&z);
-
-    let transition_ood_frame_evaluations = air.compute_transition(trace_poly_ood_frame_evaluations);
-
-    // TODO: Fiat-Shamir
-    let alpha = FieldElement::one();
-    let beta = FieldElement::one();
-
-    let alpha_and_beta_transition_coefficients = vec![(alpha.clone(), beta.clone())];
-
-    let c_i_evaluations = ConstraintEvaluator::compute_transition_evaluations(
-        air,
-        &transition_ood_frame_evaluations,
-        &alpha_and_beta_transition_coefficients,
-        max_degree_power_of_two,
-        &z,
-    );
-
-    let composition_poly_ood_evaluation = &boundary_quotient_ood_evaluation
-        + c_i_evaluations
-            .iter()
-            .fold(FieldElement::<F>::zero(), |acc, evaluation| {
-                acc + evaluation
-            });
-
-    let composition_poly_claimed_ood_evaluation =
-        &composition_poly_evaluations[0] + &z * &composition_poly_evaluations[1];
-
-    if composition_poly_claimed_ood_evaluation != composition_poly_ood_evaluation {
-        return false;
-    }
-
-    // // END TRACE <-> Composition poly consistency evaluation check
-
-    let lde_root_order =
-        (air.context().trace_length * air.options().blowup_factor as usize).trailing_zeros();
-
-    fri_verify(
-        &proof.fri_layers_merkle_roots,
-        &proof.fri_decommitment,
-        lde_root_order,
-        transcript,
-    )
-}
-
-/// Performs FRI verification for some decommitment
-pub fn fri_verify<F: IsField + IsTwoAdicField>(
-    fri_layers_merkle_roots: &[FieldElement<F>],
-    fri_decommitment: &FriDecommitment<F>,
-    lde_root_order: u32,
-    _transcript: &mut Transcript,
-) -> bool {
-    // For each fri layer merkle proof check:
-    // That each merkle path verifies
-
-    // Sample beta with fiat shamir
-    // Compute v = [P_i(z_i) + P_i(-z_i)] / 2 + beta * [P_i(z_i) - P_i(-z_i)] / (2 * z_i)
-    // Where P_i is the folded polynomial of the i-th fiat shamir round
-    // z_i is obtained from the first z (that was derived through fiat-shamir) through a known calculation
-    // The calculation is, given the index, index % length_of_evaluation_domain
-
-    // Check that v = P_{i+1}(z_i)
-
-    // TODO: Fiat-Shamir
-    let decommitment_index: u64 = 4;
-
-    let mut lde_primitive_root = F::get_primitive_root_of_unity(lde_root_order as u64).unwrap();
-
-    let mut offset = FieldElement::from(COSET_OFFSET);
-
-    // For each (merkle_root, merkle_auth_path) / fold
-    // With the auth path containining the element that the
-    // path proves it's existance
-    for (
-        index,
-        (
-            layer_number,
-            (
-                fri_layer_merkle_root,
-                (
-                    (fri_layer_auth_path, fri_layer_auth_path_symmetric),
-                    (auth_path_evaluation, auth_path_evaluation_symmetric),
-                ),
-            ),
-        ),
-    ) in fri_layers_merkle_roots
-        .iter()
-        .zip(
-            fri_decommitment
-                .layer_merkle_paths
-                .iter()
-                .zip(fri_decommitment.layer_evaluations.iter()),
-        )
-        .enumerate()
-        // Since we always derive the current layer from the previous layer
-        // We start with the second one, skipping the first, so previous is layer is the first one
-        .skip(1)
-        .enumerate()
-    {
-        // This is the current layer's evaluation domain length. We need it to know what the decommitment index for the current
-        // layer is, so we can check the merkle paths at the right index.
-        let current_layer_domain_length = (2_u64.pow(lde_root_order) as u64) >> layer_number;
-
-        let layer_evaluation_index = decommitment_index % current_layer_domain_length;
-        if !fri_layer_auth_path.verify(
-            fri_layer_merkle_root,
-            layer_evaluation_index as usize,
-            auth_path_evaluation,
-        ) {
-            return false;
-        }
-
-        let layer_evaluation_index_symmetric =
-            (decommitment_index + current_layer_domain_length) % current_layer_domain_length;
-
-        if !fri_layer_auth_path_symmetric.verify(
-            fri_layer_merkle_root,
-            layer_evaluation_index_symmetric as usize,
-            auth_path_evaluation_symmetric,
-        ) {
-            return false;
-        }
-
-        // TODO: Fiat Shamir
-        // let beta = beta_list[index].clone();
-        let beta = 1;
-
-        let (previous_auth_path_evaluation, previous_path_evaluation_symmetric) = fri_decommitment
-            .layer_evaluations
-            .get(layer_number - 1)
-            // TODO: Check at the start of the FRI operation
-            // if layer_merkle_paths has the right amount of elements
-            .unwrap();
-
-        // evaluation point = offset * w ^ i in the Stark literature
-        let evaluation_point = &offset * lde_primitive_root.pow(decommitment_index);
-
-        // v is the calculated element for the
-        // co linearity check
-        let two = &FieldElement::from(2);
-        let beta = FieldElement::from(beta);
-        let v = (previous_auth_path_evaluation + previous_path_evaluation_symmetric) / two
-            + &beta * (previous_auth_path_evaluation - previous_path_evaluation_symmetric)
-                / (two * evaluation_point);
-
-        lde_primitive_root = lde_primitive_root.pow(2_usize);
-        offset = offset.pow(2_usize);
-
-        if v != *auth_path_evaluation {
-            return false;
-        }
-
-        // On the last iteration, also check the provided last evaluation point.
-        if layer_number == fri_layers_merkle_roots.len() - 1 {
-            let last_evaluation_point = &offset * lde_primitive_root.pow(decommitment_index);
-
-            let last_v = (auth_path_evaluation + auth_path_evaluation_symmetric) / two
-                + &beta * (auth_path_evaluation - auth_path_evaluation_symmetric)
-                    / (two * &last_evaluation_point);
-
-            if last_v != fri_decommitment.last_layer_evaluation {
-                return false;
-            }
-        }
-    }
-
-    true
-}
-
-=======
->>>>>>> 43a5f9f2
-#[cfg(test)]
-mod tests {
-    use super::prover::{compute_composition_poly, prove};
-    use super::utils::{
-        compute_boundary_quotient, compute_zerofier, fibonacci_trace, generate_roots_of_unity_coset,
+    use crate::{
+        air::{
+            self,
+            constraints::boundary::{BoundaryConstraint, BoundaryConstraints},
+            context::{AirContext, ProofOptions},
+            trace::TraceTable,
+            AIR,
+        },
+        prover::prove,
+        test_utils::fibonacci_trace,
+        verifier::verify,
+        PrimeField, FE,
     };
-    use super::verifier::verify;
-    use super::*;
-    use crate::{
-<<<<<<< HEAD
-        air::{
-            constraints::boundary::BoundaryConstraint,
-            context::{AirContext, ProofOptions},
-        },
-        verify, PrimeField, FE,
-    };
-    use air::constraints::boundary::BoundaryConstraints;
-
-    use super::prove;
-    use lambdaworks_math::{
-        field::fields::u64_prime_field::{U64FieldElement, U64PrimeField, F17, FE17},
-        unsigned_integer::element::U256,
-    };
-=======
-        constraints::boundary::{BoundaryConstraint, BoundaryConstraints},
-        fri::{fri_decommit::fri_decommit_layers, Polynomial},
-        FE,
-    };
-    use lambdaworks_math::{field::traits::IsTwoAdicField, unsigned_integer::element::U256};
-    use std::ops::Div;
-
-    #[test]
-    fn test_prove() {
-        let proof_config = super::ProofConfig {
-            count_queries: 30,
-            blowup_factor: 4,
-        };
-
-        let trace = fibonacci_trace([FE::new(U256::from("1")), FE::new(U256::from("1"))]);
-        let result = prove(&trace, &proof_config);
-        assert!(verify(&result));
-    }
-
-    #[test]
-    fn should_fail_verify_if_evaluations_are_not_in_merkle_tree() {
-        let trace = fibonacci_trace([FE::new(U256::from("1")), FE::new(U256::from("1"))]);
-        let proof_config = super::ProofConfig {
-            count_queries: 30,
-            blowup_factor: 4,
-        };
-        let mut bad_proof = prove(&trace, &proof_config);
-
-        bad_proof.query_list[0].composition_poly_lde_evaluations[0] = FE::new(U256::from("5"));
-        bad_proof.query_list[0].trace_lde_poly_evaluations[0] = FE::new(U256::from("0"));
-        bad_proof.query_list[0].trace_lde_poly_evaluations[1] = FE::new(U256::from("4"));
-        bad_proof.query_list[0].trace_lde_poly_evaluations[2] = FE::new(U256::from("9"));
-
-        assert!(!verify(&bad_proof));
-    }
->>>>>>> 43a5f9f2
 
     #[derive(Clone)]
     pub struct FibonacciAIR {
@@ -671,50 +169,20 @@
     }
 }
 
-<<<<<<< HEAD
-=======
-// TODO: change this to use more bits
-pub fn transcript_to_field(transcript: &mut Transcript) -> FE {
-    let ret_value = transcript.challenge();
-    let ret_value_8: [u8; 8] = [
-        ret_value[0],
-        ret_value[1],
-        ret_value[2],
-        ret_value[3],
-        ret_value[4],
-        ret_value[5],
-        ret_value[6],
-        ret_value[7],
-    ];
-    let ret_value_u64 = u64::from_be_bytes(ret_value_8);
-    FE::from(ret_value_u64)
-}
-
-pub fn transcript_to_usize(transcript: &mut Transcript) -> usize {
-    const CANT_BYTES_USIZE: usize = (usize::BITS / 8) as usize;
-    let ret_value = transcript.challenge();
-    usize::from_be_bytes(
-        ret_value
-            .into_iter()
-            .take(CANT_BYTES_USIZE)
-            .collect::<Vec<u8>>()
-            .try_into()
-            .unwrap(),
-    )
-}
-
->>>>>>> 43a5f9f2
 #[cfg(test)]
 mod test_utils {
     use super::*;
 
-    pub(crate) fn fibonacci_trace(initial_values: [FE; 2], iters: usize) -> Vec<FE> {
-        let mut ret: Vec<FE> = vec![];
+    pub fn fibonacci_trace<F: IsField>(
+        initial_values: [FieldElement<F>; 2],
+        trace_length: usize,
+    ) -> Vec<FieldElement<F>> {
+        let mut ret: Vec<FieldElement<F>> = vec![];
 
         ret.push(initial_values[0].clone());
         ret.push(initial_values[1].clone());
 
-        for i in 2..iters {
+        for i in 2..(trace_length) {
             ret.push(ret[i - 1].clone() + ret[i - 2].clone());
         }
 
