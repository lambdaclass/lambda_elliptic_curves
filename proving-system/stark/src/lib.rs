--- conflicted
+++ resolved
@@ -261,10 +261,6 @@
     // TODO: These could be multiple evaluations depending on how many q_i are sampled with Fiat Shamir
     let composition_polynomial_evaluation_from_prover = &proof.composition_poly_lde_evaluations[0];
 
-<<<<<<< HEAD
-    let composition_polynomial_evaluation_from_trace =
-        &trace_evaluations[2] - &trace_evaluations[1] - &trace_evaluations[0];
-=======
     // TODO: Fiat-Shamir
     let q_1: usize = 4;
     let alpha_bc = FE::from(2);
@@ -287,14 +283,13 @@
         BoundaryConstraints::from_constraints(vec![a0_constraint, a1_constraint]);
     let boundary_zerofier = boundary_constraints.compute_zerofier(&trace_primitive_root);
 
-    let composition_polynomial_evaluation_from_trace = ((&trace_evaluation[2]
-        - &trace_evaluation[1]
-        - &trace_evaluation[0])
+    let composition_polynomial_evaluation_from_trace = ((&trace_evaluations[2]
+        - &trace_evaluations[1]
+        - &trace_evaluations[0])
         / zerofier.evaluate(&evaluation_point))
         * alpha_t
-        + ((&trace_evaluation[0] - FE::from(1)) / boundary_zerofier.evaluate(&evaluation_point))
+        + ((&trace_evaluations[0] - FE::from(1)) / boundary_zerofier.evaluate(&evaluation_point))
             * alpha_bc;
->>>>>>> bfdf88e6
 
     if *composition_polynomial_evaluation_from_prover
         != composition_polynomial_evaluation_from_trace
@@ -393,15 +388,9 @@
         // co linearity check
         let two = &FE::new(U384::from("2"));
         let beta = FE::new(U384::from_u64(beta));
-<<<<<<< HEAD
         let v = (previous_auth_path_evaluation + previous_path_evaluation_symmetric) / two
-            + beta * (previous_auth_path_evaluation - previous_path_evaluation_symmetric)
-                / (two * evaluation_point);
-=======
-        let v = (&previous_auth_path.value + &previous_auth_path_symmetric.value) / two
-            + &beta * (&previous_auth_path.value - &previous_auth_path_symmetric.value)
+            + &beta * (previous_auth_path_evaluation - previous_path_evaluation_symmetric)
                 / (two * &evaluation_point);
->>>>>>> bfdf88e6
 
         lde_primitive_root = lde_primitive_root.pow(2_usize);
         offset = offset.pow(2_usize);
@@ -414,8 +403,8 @@
         if layer_number == fri_layers_merkle_roots.len() - 1 {
             let last_evaluation_point = &offset * lde_primitive_root.pow(decommitment_index);
 
-            let last_v = (&fri_layer_auth_path.value + &fri_layer_auth_path_symmetric.value) / two
-                + beta * (&fri_layer_auth_path.value - &fri_layer_auth_path_symmetric.value)
+            let last_v = (auth_path_evaluation + auth_path_evaluation_symmetric) / two
+                + beta * (auth_path_evaluation - auth_path_evaluation_symmetric)
                     / (two * &last_evaluation_point);
 
             if last_v != fri_decommitment.last_layer_evaluation {
