--- conflicted
+++ resolved
@@ -180,12 +180,6 @@
     };
 
     #[test]
-<<<<<<< HEAD
-    fn test_happy_path() {
-        let test_circuit = test_circuit();
-        let common_preprocesed_input = test_common_preprocessed_input();
-        let srs = test_srs();
-=======
     fn test_verifier() {
         let test_circuit = test_circuit_1();
         let common_preprocesed_input = test_common_preprocessed_input_1();
@@ -193,7 +187,6 @@
         let witness = test_witness_1();
 
         let public_input = vec![FieldElement::from(2_u64), FieldElement::from(4)];
->>>>>>> d7b7fb13
 
         let kzg = KZG::new(srs);
         let verifying_key = setup(&common_preprocesed_input, &kzg, &test_circuit);
