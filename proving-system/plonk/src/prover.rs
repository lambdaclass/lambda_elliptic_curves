--- conflicted
+++ resolved
@@ -487,11 +487,7 @@
     use crate::{
         test_utils::FpElement,
         test_utils::{
-<<<<<<< HEAD
             test_common_preprocessed_input_1, test_srs_1, FrElement, KZG, test_witness_1,
-=======
-            test_common_preprocessed_input_1, test_srs_1, test_witness_1, FrElement, KZG,
->>>>>>> 24dac68c
         },
     };
 
