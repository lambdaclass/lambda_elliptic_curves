use std::ops::Range;

use cairo_vm::without_std::collections::HashMap;
use lambdaworks_math::{
    errors::DeserializationError,
    field::{
        element::FieldElement, fields::fft_friendly::stark_252_prime_field::Stark252PrimeField,
    },
    traits::{ByteConversion, Deserializable, Serializable},
};
use stark_platinum_prover::{
    constraints::boundary::{BoundaryConstraint, BoundaryConstraints},
    context::AirContext,
    frame::Frame,
    proof::{options::ProofOptions, stark::StarkProof},
    prover::{IsStarkProver, Prover, ProvingError},
    trace::{StepView, TraceTable},
    traits::AIR,
    transcript::{IsStarkTranscript, StoneProverTranscript},
    verifier::{IsStarkVerifier, Verifier},
};

use crate::Felt252;
use stark_platinum_prover::table::Table;

use super::{cairo_mem::CairoMemory, register_states::RegisterStates};

/// Main constraint identifiers
const INST: usize = 16;
const DST_ADDR: usize = 17;
const OP0_ADDR: usize = 18;
const OP1_ADDR: usize = 19;
const NEXT_AP: usize = 20;
const NEXT_FP: usize = 21;
const NEXT_PC_1: usize = 22;
const NEXT_PC_2: usize = 23;
const T0: usize = 24;
const T1: usize = 25;
const MUL_1: usize = 26;
const MUL_2: usize = 27;
const CALL_1: usize = 28;
const CALL_2: usize = 29;
const ASSERT_EQ: usize = 30;

// Auxiliary constraint identifiers
const MEMORY_INCREASING_0: usize = 31;
const MEMORY_INCREASING_1: usize = 32;
const MEMORY_INCREASING_2: usize = 33;
const MEMORY_INCREASING_3: usize = 34;
const MEMORY_INCREASING_4: usize = 35;

const MEMORY_CONSISTENCY_0: usize = 36;
const MEMORY_CONSISTENCY_1: usize = 37;
const MEMORY_CONSISTENCY_2: usize = 38;
const MEMORY_CONSISTENCY_3: usize = 39;
const MEMORY_CONSISTENCY_4: usize = 40;

const PERMUTATION_ARGUMENT_0: usize = 41;
const PERMUTATION_ARGUMENT_1: usize = 42;
const PERMUTATION_ARGUMENT_2: usize = 43;
const PERMUTATION_ARGUMENT_3: usize = 44;
const PERMUTATION_ARGUMENT_4: usize = 45;

const RANGE_CHECK_INCREASING_0: usize = 46;
const RANGE_CHECK_INCREASING_1: usize = 47;
const RANGE_CHECK_INCREASING_2: usize = 48;
const RANGE_CHECK_INCREASING_3: usize = 49;

const RANGE_CHECK_0: usize = 50;
const RANGE_CHECK_1: usize = 51;
const RANGE_CHECK_2: usize = 52;
const RANGE_CHECK_3: usize = 53;

// Range-check builtin value decomposition constraint
const RANGE_CHECK_BUILTIN: usize = 54;

// Frame row identifiers
//  - Flags
const F_DST_FP: usize = 0;
const F_OP_0_FP: usize = 1;
const F_OP_1_VAL: usize = 2;
const F_OP_1_FP: usize = 3;
const F_OP_1_AP: usize = 4;
const F_RES_ADD: usize = 5;
const F_RES_MUL: usize = 6;
const F_PC_ABS: usize = 7;
const F_PC_REL: usize = 8;
const F_PC_JNZ: usize = 9;
const F_AP_ADD: usize = 10;
const F_AP_ONE: usize = 11;
const F_OPC_CALL: usize = 12;
const F_OPC_RET: usize = 13;
const F_OPC_AEQ: usize = 14;

//  - Others
// TODO: These should probably be in the TraceTable module.
pub const FRAME_RES: usize = 16;
pub const FRAME_AP: usize = 17;
pub const FRAME_FP: usize = 18;
pub const FRAME_PC: usize = 19;
pub const FRAME_DST_ADDR: usize = 20;
pub const FRAME_OP0_ADDR: usize = 21;
pub const FRAME_OP1_ADDR: usize = 22;
pub const FRAME_INST: usize = 23;
pub const FRAME_DST: usize = 24;
pub const FRAME_OP0: usize = 25;
pub const FRAME_OP1: usize = 26;
pub const OFF_DST: usize = 27;
pub const OFF_OP0: usize = 28;
pub const OFF_OP1: usize = 29;
pub const FRAME_T0: usize = 30;
pub const FRAME_T1: usize = 31;
pub const FRAME_MUL: usize = 32;
pub const EXTRA_ADDR: usize = 33;
pub const EXTRA_VAL: usize = 34;
pub const RC_HOLES: usize = 35;

// // Range-check frame identifiers
// pub const RC_0: usize = 36;
// pub const RC_1: usize = 37;
// pub const RC_2: usize = 38;
// pub const RC_3: usize = 39;
// pub const RC_4: usize = 40;
// pub const RC_5: usize = 41;
// pub const RC_6: usize = 42;
// pub const RC_7: usize = 43;
// pub const RC_VALUE: usize = 44;

// Auxiliary range check columns
pub const RANGE_CHECK_COL_1: usize = 36;
pub const RANGE_CHECK_COL_2: usize = 37;
pub const RANGE_CHECK_COL_3: usize = 38;
pub const RANGE_CHECK_COL_4: usize = 39;

// Auxiliary memory columns
pub const MEMORY_ADDR_SORTED_0: usize = 40;
pub const MEMORY_ADDR_SORTED_1: usize = 41;
pub const MEMORY_ADDR_SORTED_2: usize = 42;
pub const MEMORY_ADDR_SORTED_3: usize = 43;
pub const MEMORY_ADDR_SORTED_4: usize = 44;

pub const MEMORY_VALUES_SORTED_0: usize = 45;
pub const MEMORY_VALUES_SORTED_1: usize = 46;
pub const MEMORY_VALUES_SORTED_2: usize = 47;
pub const MEMORY_VALUES_SORTED_3: usize = 48;
pub const MEMORY_VALUES_SORTED_4: usize = 49;

pub const PERMUTATION_ARGUMENT_COL_0: usize = 50;
pub const PERMUTATION_ARGUMENT_COL_1: usize = 51;
pub const PERMUTATION_ARGUMENT_COL_2: usize = 52;
pub const PERMUTATION_ARGUMENT_COL_3: usize = 53;
pub const PERMUTATION_ARGUMENT_COL_4: usize = 54;

pub const PERMUTATION_ARGUMENT_RANGE_CHECK_COL_1: usize = 55;
pub const PERMUTATION_ARGUMENT_RANGE_CHECK_COL_2: usize = 56;
pub const PERMUTATION_ARGUMENT_RANGE_CHECK_COL_3: usize = 57;
pub const PERMUTATION_ARGUMENT_RANGE_CHECK_COL_4: usize = 58;

// Trace layout
pub const MEM_P_TRACE_OFFSET: usize = 17;
pub const MEM_A_TRACE_OFFSET: usize = 19;

#[derive(Debug, Clone, PartialEq, Eq, Hash, serde::Serialize, serde::Deserialize)]
pub enum MemorySegment {
    RangeCheck,
    Output,
}

pub type MemorySegmentMap = HashMap<MemorySegment, Range<u64>>;

#[derive(Debug, Clone, serde::Serialize, serde::Deserialize)]
pub struct PublicInputs {
    pub pc_init: Felt252,
    pub ap_init: Felt252,
    pub fp_init: Felt252,
    pub pc_final: Felt252,
    pub ap_final: Felt252,
    // These are Option because they're not known until
    // the trace is obtained. They represent the minimum
    // and maximum offsets used during program execution.
    // TODO: A possible refactor is moving them to the proof.
    // minimum range check value (0 < range_check_min < range_check_max < 2^16)
    pub range_check_min: Option<u16>,
    // maximum range check value
    pub range_check_max: Option<u16>,
    // Range-check builtin address range
    pub memory_segments: MemorySegmentMap,
    pub public_memory: HashMap<Felt252, Felt252>,
    pub num_steps: usize, // number of execution steps
    pub codelen: usize,   // length of the program segment
}

impl PublicInputs {
    /// Creates a Public Input from register states and memory
    /// - In the future we should use the output of the Cairo Runner. This is not currently supported in Cairo RS
    /// - RangeChecks are not filled, and the prover mutates them inside the prove function. This works but also should be loaded from the Cairo RS output
    pub fn from_regs_and_mem(
        register_states: &RegisterStates,
        memory: &CairoMemory,
        codelen: usize,
    ) -> Self {
        let mut public_memory = (1..=codelen as u64)
            .map(|i| (Felt252::from(i), *memory.get(&i).unwrap()))
            .collect::<HashMap<Felt252, Felt252>>();

        let last_step = &register_states.rows[register_states.steps() - 1];

        PublicInputs {
            pc_init: Felt252::from(register_states.rows[0].pc),
            ap_init: Felt252::from(register_states.rows[0].ap),
            fp_init: Felt252::from(register_states.rows[0].fp),
            pc_final: FieldElement::from(last_step.pc),
            ap_final: FieldElement::from(last_step.ap),
            range_check_min: None,
            range_check_max: None,
            memory_segments: MemorySegmentMap::new(),
            public_memory,
            num_steps: register_states.steps(),
            codelen,
        }
    }
}

impl Serializable for PublicInputs {
    fn serialize(&self) -> Vec<u8> {
        let mut bytes = vec![];
        let pc_init_bytes = self.pc_init.to_bytes_be();
        let felt_length = pc_init_bytes.len();
        bytes.extend(felt_length.to_be_bytes());
        bytes.extend(pc_init_bytes);
        bytes.extend(self.ap_init.to_bytes_be());
        bytes.extend(self.fp_init.to_bytes_be());
        bytes.extend(self.pc_final.to_bytes_be());
        bytes.extend(self.ap_final.to_bytes_be());

        if let Some(range_check_min) = self.range_check_min {
            bytes.extend(1u8.to_be_bytes());
            bytes.extend(range_check_min.to_be_bytes());
        } else {
            bytes.extend(0u8.to_be_bytes());
        }

        if let Some(range_check_max) = self.range_check_max {
            bytes.extend(1u8.to_be_bytes());
            bytes.extend(range_check_max.to_be_bytes());
        } else {
            bytes.extend(0u8.to_be_bytes());
        }

        let mut memory_segment_bytes = vec![];
        for (segment, range) in self.memory_segments.iter() {
            let segment_type = match segment {
                MemorySegment::RangeCheck => 0u8,
                MemorySegment::Output => 1u8,
            };
            memory_segment_bytes.extend(segment_type.to_be_bytes());
            memory_segment_bytes.extend(range.start.to_be_bytes());
            memory_segment_bytes.extend(range.end.to_be_bytes());
        }
        let memory_segment_length = self.memory_segments.len();
        bytes.extend(memory_segment_length.to_be_bytes());
        bytes.extend(memory_segment_bytes);

        let mut public_memory_bytes = vec![];
        for (address, value) in self.public_memory.iter() {
            public_memory_bytes.extend(address.to_bytes_be());
            public_memory_bytes.extend(value.to_bytes_be());
        }
        let public_memory_length = self.public_memory.len();
        bytes.extend(public_memory_length.to_be_bytes());
        bytes.extend(public_memory_bytes);

        bytes.extend(self.num_steps.to_be_bytes());
        bytes.extend(self.codelen.to_be_bytes());

        bytes
    }
}

impl Deserializable for PublicInputs {
    fn deserialize(bytes: &[u8]) -> Result<Self, DeserializationError>
    where
        Self: Sized,
    {
        let mut bytes = bytes;
        let felt_len = usize::from_be_bytes(
            bytes
                .get(0..8)
                .ok_or(DeserializationError::InvalidAmountOfBytes)?
                .try_into()
                .map_err(|_| DeserializationError::InvalidAmountOfBytes)?,
        );
        bytes = &bytes[8..];
        let pc_init = Felt252::from_bytes_be(
            bytes
                .get(..felt_len)
                .ok_or(DeserializationError::InvalidAmountOfBytes)?,
        )?;
        bytes = &bytes[felt_len..];
        let ap_init = Felt252::from_bytes_be(
            bytes
                .get(..felt_len)
                .ok_or(DeserializationError::InvalidAmountOfBytes)?,
        )?;
        bytes = &bytes[felt_len..];
        let fp_init = Felt252::from_bytes_be(
            bytes
                .get(..felt_len)
                .ok_or(DeserializationError::InvalidAmountOfBytes)?,
        )?;
        bytes = &bytes[felt_len..];
        let pc_final = Felt252::from_bytes_be(
            bytes
                .get(..felt_len)
                .ok_or(DeserializationError::InvalidAmountOfBytes)?,
        )?;
        bytes = &bytes[felt_len..];
        let ap_final = Felt252::from_bytes_be(
            bytes
                .get(..felt_len)
                .ok_or(DeserializationError::InvalidAmountOfBytes)?,
        )?;
        bytes = &bytes[felt_len..];

        if bytes.is_empty() {
            return Err(DeserializationError::InvalidAmountOfBytes);
        }
        let range_check_min = match bytes[0] {
            0 => {
                bytes = &bytes[1..];
                None
            }
            1 => {
                bytes = &bytes[1..];
                let range_check_min = u16::from_be_bytes(
                    bytes[..2]
                        .try_into()
                        .map_err(|_| DeserializationError::InvalidAmountOfBytes)?,
                );
                bytes = &bytes[2..];
                Some(range_check_min)
            }
            _ => return Err(DeserializationError::FieldFromBytesError),
        };

        if bytes.is_empty() {
            return Err(DeserializationError::InvalidAmountOfBytes);
        }
        let range_check_max = match bytes[0] {
            0 => {
                bytes = &bytes[1..];
                None
            }
            1 => {
                bytes = &bytes[1..];
                let range_check_max = u16::from_be_bytes(
                    bytes[..2]
                        .try_into()
                        .map_err(|_| DeserializationError::InvalidAmountOfBytes)?,
                );
                bytes = &bytes[2..];
                Some(range_check_max)
            }
            _ => return Err(DeserializationError::FieldFromBytesError),
        };

        let mut memory_segments = MemorySegmentMap::new();
        let memory_segment_length = usize::from_be_bytes(
            bytes
                .get(0..8)
                .ok_or(DeserializationError::InvalidAmountOfBytes)?
                .try_into()
                .map_err(|_| DeserializationError::InvalidAmountOfBytes)?,
        );
        bytes = &bytes[8..];
        for _ in 0..memory_segment_length {
            if bytes.is_empty() {
                return Err(DeserializationError::InvalidAmountOfBytes);
            }
            let segment_type = match bytes[0] {
                0 => MemorySegment::RangeCheck,
                1 => MemorySegment::Output,
                _ => return Err(DeserializationError::FieldFromBytesError),
            };
            bytes = &bytes[1..];
            let start = u64::from_be_bytes(
                bytes
                    .get(0..8)
                    .ok_or(DeserializationError::InvalidAmountOfBytes)?
                    .try_into()
                    .map_err(|_| DeserializationError::InvalidAmountOfBytes)?,
            );
            bytes = &bytes[8..];
            let end = u64::from_be_bytes(
                bytes
                    .get(0..8)
                    .ok_or(DeserializationError::InvalidAmountOfBytes)?
                    .try_into()
                    .map_err(|_| DeserializationError::InvalidAmountOfBytes)?,
            );
            bytes = &bytes[8..];
            memory_segments.insert(segment_type, start..end);
        }

        let mut public_memory = HashMap::new();
        let public_memory_length = usize::from_be_bytes(
            bytes
                .get(0..8)
                .ok_or(DeserializationError::InvalidAmountOfBytes)?
                .try_into()
                .map_err(|_| DeserializationError::InvalidAmountOfBytes)?,
        );
        bytes = &bytes[8..];
        for _ in 0..public_memory_length {
            let address = Felt252::from_bytes_be(
                bytes
                    .get(..felt_len)
                    .ok_or(DeserializationError::InvalidAmountOfBytes)?,
            )?;
            bytes = &bytes[felt_len..];
            let value = Felt252::from_bytes_be(
                bytes
                    .get(..felt_len)
                    .ok_or(DeserializationError::InvalidAmountOfBytes)?,
            )?;
            bytes = &bytes[felt_len..];
            public_memory.insert(address, value);
        }

        let num_steps = usize::from_be_bytes(
            bytes
                .get(0..8)
                .ok_or(DeserializationError::InvalidAmountOfBytes)?
                .try_into()
                .map_err(|_| DeserializationError::InvalidAmountOfBytes)?,
        );

        let codelen = usize::from_be_bytes(
            bytes
                .get(0..8)
                .ok_or(DeserializationError::InvalidAmountOfBytes)?
                .try_into()
                .map_err(|_| DeserializationError::InvalidAmountOfBytes)?,
        );

        Ok(Self {
            pc_init,
            ap_init,
            fp_init,
            pc_final,
            ap_final,
            range_check_min,
            range_check_max,
            memory_segments,
            public_memory,
            num_steps,
            codelen,
        })
    }
}

#[derive(Clone)]
pub struct CairoAIR {
    pub context: AirContext,
    pub trace_length: usize,
    pub pub_inputs: PublicInputs,
}

pub struct CairoRAPChallenges {
    pub alpha_memory: FieldElement<Stark252PrimeField>,
    pub z_memory: FieldElement<Stark252PrimeField>,
    pub z_range_check: FieldElement<Stark252PrimeField>,
}

/// Receives two slices corresponding to the accessed addresses and values, filled with
/// the memory holes and with the (0, 0) public memory dummy accesses.
/// Each (address, value) public memory pair is written in a (0, 0) dummy access until
/// there is no one left.
///
/// NOTE: At the end of this process there might be some additional (0, 0) dummy accesses
/// that were not overwritten. This is not a problem as long as all the public memory pairs
/// have been written.
fn add_pub_memory_in_public_input_section(
    addresses: &[Felt252],
    values: &[Felt252],
    public_input: &PublicInputs,
) -> (Vec<Felt252>, Vec<Felt252>) {
    let mut a_aux = addresses.to_owned();
    let mut v_aux = values.to_owned();

    let output_range = public_input.memory_segments.get(&MemorySegment::Output);

    let pub_addrs = get_pub_memory_addrs(output_range, public_input);
    let mut pub_addrs_iter = pub_addrs.iter();

    // Iterate over addresses
    for (i, a) in a_aux.iter_mut().enumerate() {
        // When address `0` is found, it means it corresponds to a dummy access.
        if a == &Felt252::zero() {
            // While there are public memory addresses left, overwrite the dummy
            // (addr, value) accesses with the real public memory pairs.
            if let Some(pub_addr) = pub_addrs_iter.next() {
                *a = *pub_addr;
                v_aux[i] = *public_input.public_memory.get(pub_addr).unwrap();
            } else {
                // When there are no public memory pairs left to write, break the
                // loop and return the (addr, value) pairs with dummy accesses
                // overwritten.
                break;
            }
        }
    }

    (a_aux, v_aux)
}

/// Gets public memory addresses of a program. First, this function builds a `Vec` of `FieldElement`s, filling it
/// incrementally with addresses from `1` to `program_len - 1`, where `program_len` is the length of the program.
/// If the output builtin is used, `output_range` is `Some(...)` and this function adds incrementally to the resulting
/// `Vec` addresses from the start to the end of the unwrapped `output_range`.
fn get_pub_memory_addrs(
    output_range: Option<&Range<u64>>,
    public_input: &PublicInputs,
) -> Vec<FieldElement<Stark252PrimeField>> {
    let public_memory_len = public_input.public_memory.len() as u64;

    if let Some(output_range) = output_range {
        let output_section = output_range.end - output_range.start;
        let program_section = public_memory_len - output_section;

        (1..=program_section)
            .map(FieldElement::from)
            .chain(output_range.clone().map(FieldElement::from))
            .collect()
    } else {
        (1..=public_memory_len).map(FieldElement::from).collect()
    }
}

fn sort_columns_by_memory_address(
    adresses: Vec<Felt252>,
    values: Vec<Felt252>,
) -> (Vec<Felt252>, Vec<Felt252>) {
    let mut tuples: Vec<_> = adresses.into_iter().zip(values).collect();
    tuples.sort_by(|(x, _), (y, _)| x.representative().cmp(&y.representative()));
    tuples.into_iter().unzip()
}

fn generate_memory_permutation_argument_column(
    addresses_original: Vec<Felt252>,
    values_original: Vec<Felt252>,
    addresses_sorted: &[Felt252],
    values_sorted: &[Felt252],
    rap_challenges: &CairoRAPChallenges,
) -> Vec<Felt252> {
    let z = &rap_challenges.z_memory;
    let alpha = &rap_challenges.alpha_memory;

    let mut denom: Vec<_> = addresses_sorted
        .iter()
        .zip(values_sorted)
        .map(|(ap, vp)| z - (ap + alpha * vp))
        .collect();
    FieldElement::inplace_batch_inverse(&mut denom).unwrap();
    // Returns the cumulative products of the numerators and denominators
    addresses_original
        .iter()
        .zip(&values_original)
        .zip(&denom)
        .scan(Felt252::one(), |product, ((a_i, v_i), den_i)| {
            let ret = *product;
            *product = ret * ((z - (a_i + alpha * v_i)) * den_i);
            Some(*product)
        })
        .collect::<Vec<Felt252>>()
}
fn generate_range_check_permutation_argument_column(
    offset_column_original: &[Felt252],
    offset_column_sorted: &[Felt252],
    rap_challenges: &CairoRAPChallenges,
) -> Vec<Felt252> {
    let z = &rap_challenges.z_range_check;

    let mut denom: Vec<_> = offset_column_sorted.iter().map(|x| z - x).collect();
    FieldElement::inplace_batch_inverse(&mut denom).unwrap();

    offset_column_original
        .iter()
        .zip(&denom)
        .scan(Felt252::one(), |product, (num_i, den_i)| {
            let ret = *product;
            *product = ret * (z - num_i) * den_i;
            Some(*product)
        })
        .collect::<Vec<Felt252>>()
}

impl AIR for CairoAIR {
    type Field = Stark252PrimeField;
    type RAPChallenges = CairoRAPChallenges;
    type PublicInputs = PublicInputs;

    const STEP_SIZE: usize = 1;

    /// Creates a new CairoAIR from proof_options
    ///
    /// # Arguments
    ///
    /// * `trace_length` - Length of the Cairo execution trace. Must be a power fo two.
    /// * `pub_inputs` - Public inputs sent by the Cairo runner.
    /// * `proof_options` - STARK proving configuration options.
    #[rustfmt::skip]
    fn new(
        trace_length: usize,
        pub_inputs: &Self::PublicInputs,
        proof_options: &ProofOptions
    ) -> Self {
        debug_assert!(trace_length.is_power_of_two());

        let mut trace_columns = 59;
        let mut transition_degrees = vec![
            2, 2, 2, 2, 2, 2, 2, 2, 2, 2, 2, 2, 2, 2, 2, // Flags 0-14.
            1, // Flag 15
            2, 2, 2, 2, 2, 2, 2, 2, 2, 2, 2, 2, 2, 2, 2, // Other constraints.
            2, 2, 2, 2, 2, // Increasing memory auxiliary constraints.
            2, 2, 2, 2, 2, // Consistent memory auxiliary constraints.
            2, 2, 2, 2, 2, // Permutation auxiliary constraints.
            2, 2, 2, 2, // range-check increasing constraints.
            2, 2, 2, 2, // range-check permutation argument constraints.
        ];
        let mut transition_exemptions = vec![
            0, 0, 0, 0, 0, 0, 0, 0, 0, 0, 0, 0, 0, 0, 0, 0, // flags (16)
            0, // inst (1)
            0, 0, 0, // operand consraints (3)
            1, 1, 1, 1, 0, 0, // register constraints (6)
            0, 0, 0, 0, 0, // opcode constraints (5)
            0, 0, 0, 0, 1, // memory continuous (4)
            0, 0, 0, 0, 1, // memory value consistency (4)
            0, 0, 0, 0, 1, // memory permutation argument (4)
            0, 0, 0, 1, // range check continuous (3)
            0, 0, 0, 0, // range check permutation argument (3)
        ];
        let mut num_transition_constraints = 54;

        let num_transition_exemptions = 1_usize;

        let context = AirContext {
            proof_options: proof_options.clone(),
            trace_columns,
            transition_degrees,
            transition_exemptions,
            transition_offsets: vec![0, 1],
            num_transition_constraints,
            num_transition_exemptions,
        };

        // The number of the transition constraints and the lengths of transition degrees
        // and transition exemptions should be the same always.
        debug_assert_eq!(
            context.transition_degrees.len(),
            context.num_transition_constraints
        );
        debug_assert_eq!(
            context.transition_exemptions.len(),
            context.num_transition_constraints
        );

        Self {
            context,
            pub_inputs: pub_inputs.clone(),
            trace_length,
        }
    }

    fn build_auxiliary_trace(
        &self,
        main_trace: &TraceTable<Self::Field>,
        rap_challenges: &Self::RAPChallenges,
    ) -> TraceTable<Self::Field> {
        let addresses_original = main_trace.merge_columns(&[
            FRAME_PC,
            FRAME_DST_ADDR,
            FRAME_OP0_ADDR,
            FRAME_OP1_ADDR,
            EXTRA_ADDR,
        ]);

        let values_original =
            main_trace.merge_columns(&[FRAME_INST, FRAME_DST, FRAME_OP0, FRAME_OP1, EXTRA_VAL]);

        let (addresses, values) = add_pub_memory_in_public_input_section(
            &addresses_original,
            &values_original,
            &self.pub_inputs,
        );

        let (addresses, values) = sort_columns_by_memory_address(addresses, values);

        let permutation_col = generate_memory_permutation_argument_column(
            addresses_original,
            values_original,
            &addresses,
            &values,
            rap_challenges,
        );

        // Range Check
        let offsets_original = main_trace.merge_columns(&[OFF_DST, OFF_OP0, OFF_OP1, RC_HOLES]);

        let mut offsets_sorted: Vec<u16> = offsets_original
            .iter()
            .map(|x| x.representative().into())
            .collect();
        offsets_sorted.sort();
        let offsets_sorted: Vec<_> = offsets_sorted
            .iter()
            .map(|x| FieldElement::from(*x as u64))
            .collect();

        let range_check_permutation_col = generate_range_check_permutation_argument_column(
            &offsets_original,
            &offsets_sorted,
            rap_challenges,
        );

        // Convert from long-format to wide-format again
        let mut aux_data = Vec::new();
        for i in 0..main_trace.n_rows() {
            aux_data.push(offsets_sorted[4 * i]);
            aux_data.push(offsets_sorted[4 * i + 1]);
            aux_data.push(offsets_sorted[4 * i + 2]);
            aux_data.push(offsets_sorted[4 * i + 3]);
            aux_data.push(addresses[5 * i]);
            aux_data.push(addresses[5 * i + 1]);
            aux_data.push(addresses[5 * i + 2]);
            aux_data.push(addresses[5 * i + 3]);
            aux_data.push(addresses[5 * i + 4]);
            aux_data.push(values[5 * i]);
            aux_data.push(values[5 * i + 1]);
            aux_data.push(values[5 * i + 2]);
            aux_data.push(values[5 * i + 3]);
            aux_data.push(values[5 * i + 4]);
            aux_data.push(permutation_col[5 * i]);
            aux_data.push(permutation_col[5 * i + 1]);
            aux_data.push(permutation_col[5 * i + 2]);
            aux_data.push(permutation_col[5 * i + 3]);
            aux_data.push(permutation_col[5 * i + 4]);
            aux_data.push(range_check_permutation_col[4 * i]);
            aux_data.push(range_check_permutation_col[4 * i + 1]);
            aux_data.push(range_check_permutation_col[4 * i + 2]);
            aux_data.push(range_check_permutation_col[4 * i + 3]);
        }

        let aux_table = Table::new(aux_data, self.number_auxiliary_rap_columns());

        TraceTable {
            table: aux_table,
            step_size: Self::STEP_SIZE,
        }
    }

    fn build_rap_challenges(
        &self,
        transcript: &mut impl IsStarkTranscript<Self::Field>,
    ) -> Self::RAPChallenges {
        CairoRAPChallenges {
            alpha_memory: transcript.sample_field_element(),
            z_memory: transcript.sample_field_element(),
            z_range_check: transcript.sample_field_element(),
        }
    }

    fn number_auxiliary_rap_columns(&self) -> usize {
        // RANGE_CHECK_COL_i + MEMORY_INCREASING_i + MEMORY_CONSISTENCY_i + PERMUTATION_ARGUMENT_COL_i +
        // + PERMUTATION_ARGUMENT_RANGE_CHECK_COL_i
        23
    }

    fn compute_transition(
        &self,
        frame: &Frame<Self::Field>,
        rap_challenges: &Self::RAPChallenges,
    ) -> Vec<FieldElement<Self::Field>> {
        let mut constraints: Vec<FieldElement<Self::Field>> =
            vec![Felt252::zero(); self.num_transition_constraints()];

        compute_instr_constraints(&mut constraints, frame);
        compute_operand_constraints(&mut constraints, frame);
        compute_register_constraints(&mut constraints, frame);
        compute_opcode_constraints(&mut constraints, frame);
        memory_is_increasing(&mut constraints, frame);
        permutation_argument(&mut constraints, frame, rap_challenges);
        permutation_argument_range_check(&mut constraints, frame, rap_challenges);

        constraints
    }

    /// From the Cairo whitepaper, section 9.10.
    /// These are part of the register constraints.
    ///
    /// Boundary constraints:
    ///  * ap_0 = fp_0 = ap_i
    ///  * ap_t = ap_f
    ///  * pc_0 = pc_i
    ///  * pc_t = pc_f
    fn boundary_constraints(
        &self,
        rap_challenges: &Self::RAPChallenges,
    ) -> BoundaryConstraints<Self::Field> {
        let initial_pc = BoundaryConstraint::new(MEM_A_TRACE_OFFSET, 0, self.pub_inputs.pc_init);
        let initial_ap = BoundaryConstraint::new(MEM_P_TRACE_OFFSET, 0, self.pub_inputs.ap_init);

        let final_pc = BoundaryConstraint::new(
            MEM_A_TRACE_OFFSET,
            self.pub_inputs.num_steps - 1,
            self.pub_inputs.pc_final,
        );
        let final_ap = BoundaryConstraint::new(
            MEM_P_TRACE_OFFSET,
            self.pub_inputs.num_steps - 1,
            self.pub_inputs.ap_final,
        );

        // Auxiliary constraint: permutation argument final value
        let final_index = self.trace_length - 1;

        let cumulative_product = self
            .pub_inputs
            .public_memory
            .iter()
            .fold(FieldElement::one(), |product, (address, value)| {
                product
                    * (rap_challenges.z_memory - (address + rap_challenges.alpha_memory * value))
            })
            .inv()
            .unwrap();

        let permutation_final = rap_challenges
            .z_memory
            .pow(self.pub_inputs.public_memory.len())
            * cumulative_product;

        let permutation_final_constraint =
            BoundaryConstraint::new(PERMUTATION_ARGUMENT_COL_4, final_index, permutation_final);

        let one: FieldElement<Self::Field> = FieldElement::one();
        let range_check_final_constraint =
            BoundaryConstraint::new(PERMUTATION_ARGUMENT_RANGE_CHECK_COL_4, final_index, one);

        let range_check_min = BoundaryConstraint::new(
            RANGE_CHECK_COL_1,
            0,
            FieldElement::from(self.pub_inputs.range_check_min.unwrap() as u64),
        );

        let range_check_max = BoundaryConstraint::new(
            RANGE_CHECK_COL_4,
            final_index,
            FieldElement::from(self.pub_inputs.range_check_max.unwrap() as u64),
        );

        let constraints = vec![
            initial_pc,
            initial_ap,
            final_pc,
            final_ap,
            permutation_final_constraint,
            range_check_final_constraint,
            range_check_min,
            range_check_max,
        ];

        BoundaryConstraints::from_constraints(constraints)
    }

    fn context(&self) -> &AirContext {
        &self.context
    }

    fn composition_poly_degree_bound(&self) -> usize {
        2 * self.trace_length
    }

    fn trace_length(&self) -> usize {
        self.trace_length
    }

    fn pub_inputs(&self) -> &Self::PublicInputs {
        &self.pub_inputs
    }
}

/// From the Cairo whitepaper, section 9.10
fn compute_instr_constraints(constraints: &mut [Felt252], frame: &Frame<Stark252PrimeField>) {
    // These constraints are only applied over elements of the same row.
    let curr = frame.get_evaluation_step(0);

    let flags: Vec<&Felt252> = (0..16)
        .map(|col_idx| curr.get_evaluation_element(0, col_idx))
        .collect();

    // Bit constraints
    for (i, flag) in flags.clone().into_iter().enumerate() {
        constraints[i] = match i {
            0..=14 => flag * (flag - Felt252::one()),
            15 => *flag,
            _ => panic!("Unknown flag offset"),
        };
    }

    // Instruction unpacking
    let two = Felt252::from(2);
    let b16 = two.pow(16u32);
    let b32 = two.pow(32u32);
    let b48 = two.pow(48u32);

    // Named like this to match the Cairo whitepaper's notation.
    let f0_squiggle = flags
        .into_iter()
        .rev()
        .fold(Felt252::zero(), |acc, flag| flag + two * acc);

    let off_dst = curr.get_evaluation_element(0, OFF_DST);
    let off_op0 = curr.get_evaluation_element(0, OFF_OP0);
    let off_op1 = curr.get_evaluation_element(0, OFF_OP1);
    let instruction = curr.get_evaluation_element(0, FRAME_INST);

    constraints[INST] = off_dst + b16 * off_op0 + b32 * off_op1 + b48 * f0_squiggle - instruction;
}

fn compute_operand_constraints(constraints: &mut [Felt252], frame: &Frame<Stark252PrimeField>) {
    // These constraints are only applied over elements of the same row.
    let curr = frame.get_evaluation_step(0);

    let ap = curr.get_evaluation_element(0, FRAME_AP);
    let fp = curr.get_evaluation_element(0, FRAME_FP);
    let pc = curr.get_evaluation_element(0, FRAME_PC);

    let dst_fp = curr.get_evaluation_element(0, F_DST_FP);
    let off_dst = curr.get_evaluation_element(0, OFF_DST);
    let dst_addr = curr.get_evaluation_element(0, FRAME_DST_ADDR);

    let op0_fp = curr.get_evaluation_element(0, F_OP_0_FP);
    let off_op0 = curr.get_evaluation_element(0, OFF_OP0);
    let op0_addr = curr.get_evaluation_element(0, FRAME_OP0_ADDR);

    let op1_val = curr.get_evaluation_element(0, F_OP_1_VAL);
    let op1_ap = curr.get_evaluation_element(0, F_OP_1_AP);
    let op1_fp = curr.get_evaluation_element(0, F_OP_1_FP);
    let op0 = curr.get_evaluation_element(0, FRAME_OP0);
    let off_op1 = curr.get_evaluation_element(0, OFF_OP1);
    let op1_addr = curr.get_evaluation_element(0, FRAME_OP1_ADDR);

    let one = Felt252::one();
    let b15 = Felt252::from(2).pow(15u32);

    constraints[DST_ADDR] = dst_fp * fp + (one - dst_fp) * ap + (off_dst - b15) - dst_addr;

    constraints[OP0_ADDR] = op0_fp * fp + (one - op0_fp) * ap + (off_op0 - b15) - op0_addr;

    constraints[OP1_ADDR] = op1_val * pc
        + op1_ap * ap
        + op1_fp * fp
        + (one - op1_val - op1_ap - op1_fp) * op0
        + (off_op1 - b15)
        - op1_addr;
}

fn compute_register_constraints(constraints: &mut [Felt252], frame: &Frame<Stark252PrimeField>) {
    let curr = frame.get_evaluation_step(0);
    let next = frame.get_evaluation_step(1);

    let one = Felt252::one();
    let two = Felt252::from(2);

    let ap = curr.get_evaluation_element(0, FRAME_AP);
    let next_ap = next.get_evaluation_element(0, FRAME_AP);
    let ap_add = curr.get_evaluation_element(0, F_AP_ADD);
    let res = curr.get_evaluation_element(0, FRAME_RES);
    let ap_one = curr.get_evaluation_element(0, F_AP_ONE);
    let opc_call = curr.get_evaluation_element(0, F_OPC_CALL);

    let opc_ret = curr.get_evaluation_element(0, F_OPC_RET);
    let dst = curr.get_evaluation_element(0, FRAME_DST);
    let fp = curr.get_evaluation_element(0, FRAME_FP);
    let next_fp = next.get_evaluation_element(0, FRAME_FP);

    let t1 = curr.get_evaluation_element(0, FRAME_T1);
    let pc_jnz = curr.get_evaluation_element(0, F_PC_JNZ);
    let pc = curr.get_evaluation_element(0, FRAME_PC);
    let next_pc = next.get_evaluation_element(0, FRAME_PC);

    let t0 = curr.get_evaluation_element(0, FRAME_T0);
    let op1 = curr.get_evaluation_element(0, FRAME_OP1);
    let pc_abs = curr.get_evaluation_element(0, F_PC_ABS);
    let pc_rel = curr.get_evaluation_element(0, F_PC_REL);

    // ap and fp constraints
    constraints[NEXT_AP] = ap + ap_add * res + ap_one + opc_call * two - next_ap;

    constraints[NEXT_FP] =
        opc_ret * dst + opc_call * (ap + two) + (one - opc_ret - opc_call) * fp - next_fp;

    // pc constraints
    constraints[NEXT_PC_1] = (t1 - pc_jnz) * (next_pc - (pc + frame_inst_size(curr)));

    constraints[NEXT_PC_2] = t0 * (next_pc - (pc + op1)) + (one - pc_jnz) * next_pc
        - ((one - pc_abs - pc_rel - pc_jnz) * (pc + frame_inst_size(curr))
            + pc_abs * res
            + pc_rel * (pc + res));

    constraints[T0] = pc_jnz * dst - t0;
    constraints[T1] = t0 * res - t1;
}

fn compute_opcode_constraints(constraints: &mut [Felt252], frame: &Frame<Stark252PrimeField>) {
    let curr = frame.get_evaluation_step(0);
    let one = Felt252::one();

    let mul = curr.get_evaluation_element(0, FRAME_MUL);
    let op0 = curr.get_evaluation_element(0, FRAME_OP0);
    let op1 = curr.get_evaluation_element(0, FRAME_OP1);

    let res_add = curr.get_evaluation_element(0, F_RES_ADD);
    let res_mul = curr.get_evaluation_element(0, F_RES_MUL);
    let pc_jnz = curr.get_evaluation_element(0, F_PC_JNZ);
    let res = curr.get_evaluation_element(0, FRAME_RES);

    let opc_call = curr.get_evaluation_element(0, F_OPC_CALL);
    let dst = curr.get_evaluation_element(0, FRAME_DST);
    let fp = curr.get_evaluation_element(0, FRAME_FP);
    let pc = curr.get_evaluation_element(0, FRAME_PC);

    let opc_aeq = curr.get_evaluation_element(0, F_OPC_AEQ);

    constraints[MUL_1] = mul - op0 * op1;

    constraints[MUL_2] =
        res_add * (op0 + op1) + res_mul * mul + (one - res_add - res_mul - pc_jnz) * op1
            - (one - pc_jnz) * res;

    constraints[CALL_1] = opc_call * (dst - fp);

    constraints[CALL_2] = opc_call * (op0 - (pc + frame_inst_size(curr)));

    constraints[ASSERT_EQ] = opc_aeq * (dst - res);
}

<<<<<<< HEAD
fn memory_is_increasing(constraints: &mut [Felt252], frame: &Frame<Stark252PrimeField>) {
    let curr = frame.get_row(0);
    let next = frame.get_row(1);
    let one = FieldElement::one();

    constraints[MEMORY_INCREASING_0] = (curr[MEMORY_ADDR_SORTED_0] - curr[MEMORY_ADDR_SORTED_1])
        * (curr[MEMORY_ADDR_SORTED_1] - curr[MEMORY_ADDR_SORTED_0] - one);

    constraints[MEMORY_INCREASING_1] = (curr[MEMORY_ADDR_SORTED_1] - curr[MEMORY_ADDR_SORTED_2])
        * (curr[MEMORY_ADDR_SORTED_2] - curr[MEMORY_ADDR_SORTED_1] - one);

    constraints[MEMORY_INCREASING_2] = (curr[MEMORY_ADDR_SORTED_2] - curr[MEMORY_ADDR_SORTED_3])
        * (curr[MEMORY_ADDR_SORTED_3] - curr[MEMORY_ADDR_SORTED_2] - one);

    constraints[MEMORY_INCREASING_3] = (curr[MEMORY_ADDR_SORTED_3] - curr[MEMORY_ADDR_SORTED_4])
        * (curr[MEMORY_ADDR_SORTED_4] - curr[MEMORY_ADDR_SORTED_3] - one);

    constraints[MEMORY_INCREASING_4] = (curr[MEMORY_ADDR_SORTED_4] - next[MEMORY_ADDR_SORTED_0])
        * (next[MEMORY_ADDR_SORTED_0] - curr[MEMORY_ADDR_SORTED_4] - one);

    constraints[MEMORY_CONSISTENCY_0] = (curr[MEMORY_VALUES_SORTED_0]
        - curr[MEMORY_VALUES_SORTED_1])
        * (curr[MEMORY_ADDR_SORTED_1] - curr[MEMORY_ADDR_SORTED_0] - one);

    constraints[MEMORY_CONSISTENCY_1] = (curr[MEMORY_VALUES_SORTED_1]
        - curr[MEMORY_VALUES_SORTED_2])
        * (curr[MEMORY_ADDR_SORTED_2] - curr[MEMORY_ADDR_SORTED_1] - one);

    constraints[MEMORY_CONSISTENCY_2] = (curr[MEMORY_VALUES_SORTED_2]
        - curr[MEMORY_VALUES_SORTED_3])
        * (curr[MEMORY_ADDR_SORTED_3] - curr[MEMORY_ADDR_SORTED_2] - one);

    constraints[MEMORY_CONSISTENCY_3] = (curr[MEMORY_VALUES_SORTED_3]
        - curr[MEMORY_VALUES_SORTED_4])
        * (curr[MEMORY_ADDR_SORTED_4] - curr[MEMORY_ADDR_SORTED_3] - one);

    constraints[MEMORY_CONSISTENCY_4] = (curr[MEMORY_VALUES_SORTED_4]
        - next[MEMORY_VALUES_SORTED_0])
        * (next[MEMORY_ADDR_SORTED_0] - curr[MEMORY_ADDR_SORTED_4] - one);
=======
fn memory_is_increasing(
    constraints: &mut [Felt252],
    frame: &Frame<Stark252PrimeField>,
    builtin_offset: usize,
) {
    let curr = frame.get_evaluation_step(0);
    let next = frame.get_evaluation_step(1);
    let one = FieldElement::one();

    let mem_addr_sorted_0 = curr.get_evaluation_element(0, MEMORY_ADDR_SORTED_0 - builtin_offset);
    let mem_addr_sorted_1 = curr.get_evaluation_element(0, MEMORY_ADDR_SORTED_1 - builtin_offset);
    let mem_addr_sorted_2 = curr.get_evaluation_element(0, MEMORY_ADDR_SORTED_2 - builtin_offset);
    let mem_addr_sorted_3 = curr.get_evaluation_element(0, MEMORY_ADDR_SORTED_3 - builtin_offset);
    let mem_addr_sorted_4 = curr.get_evaluation_element(0, MEMORY_ADDR_SORTED_4 - builtin_offset);
    let next_mem_addr_sorted_0 =
        next.get_evaluation_element(0, MEMORY_ADDR_SORTED_0 - builtin_offset);

    let mem_val_sorted_0 = curr.get_evaluation_element(0, MEMORY_VALUES_SORTED_0 - builtin_offset);
    let mem_val_sorted_1 = curr.get_evaluation_element(0, MEMORY_VALUES_SORTED_1 - builtin_offset);
    let mem_val_sorted_2 = curr.get_evaluation_element(0, MEMORY_VALUES_SORTED_2 - builtin_offset);
    let mem_val_sorted_3 = curr.get_evaluation_element(0, MEMORY_VALUES_SORTED_3 - builtin_offset);
    let mem_val_sorted_4 = curr.get_evaluation_element(0, MEMORY_VALUES_SORTED_4 - builtin_offset);
    let next_mem_val_sorted_0 =
        next.get_evaluation_element(0, MEMORY_VALUES_SORTED_0 - builtin_offset);

    constraints[MEMORY_INCREASING_0] =
        (mem_addr_sorted_0 - mem_addr_sorted_1) * (mem_addr_sorted_1 - mem_addr_sorted_0 - one);

    constraints[MEMORY_INCREASING_1] =
        (mem_addr_sorted_1 - mem_addr_sorted_2) * (mem_addr_sorted_2 - mem_addr_sorted_1 - one);

    constraints[MEMORY_INCREASING_2] =
        (mem_addr_sorted_2 - mem_addr_sorted_3) * (mem_addr_sorted_3 - mem_addr_sorted_2 - one);

    constraints[MEMORY_INCREASING_3] =
        (mem_addr_sorted_3 - mem_addr_sorted_4) * (mem_addr_sorted_4 - mem_addr_sorted_3 - one);

    constraints[MEMORY_INCREASING_4] = (mem_addr_sorted_4 - next_mem_addr_sorted_0)
        * (next_mem_addr_sorted_0 - mem_addr_sorted_4 - one);

    constraints[MEMORY_CONSISTENCY_0] =
        (mem_val_sorted_0 - mem_val_sorted_1) * (mem_addr_sorted_1 - mem_addr_sorted_0 - one);

    constraints[MEMORY_CONSISTENCY_1] =
        (mem_val_sorted_1 - mem_val_sorted_2) * (mem_addr_sorted_2 - mem_addr_sorted_1 - one);

    constraints[MEMORY_CONSISTENCY_2] =
        (mem_val_sorted_2 - mem_val_sorted_3) * (mem_addr_sorted_3 - mem_addr_sorted_2 - one);

    constraints[MEMORY_CONSISTENCY_3] =
        (mem_val_sorted_3 - mem_val_sorted_4) * (mem_addr_sorted_4 - mem_addr_sorted_3 - one);

    constraints[MEMORY_CONSISTENCY_4] = (mem_val_sorted_4 - next_mem_val_sorted_0)
        * (next_mem_addr_sorted_0 - mem_addr_sorted_4 - one);
>>>>>>> c5b09354
}

fn permutation_argument(
    constraints: &mut [Felt252],
    frame: &Frame<Stark252PrimeField>,
    rap_challenges: &CairoRAPChallenges,
) {
    let curr = frame.get_evaluation_step(0);
    let next = frame.get_evaluation_step(1);

    let z = &rap_challenges.z_memory;
    let alpha = &rap_challenges.alpha_memory;

<<<<<<< HEAD
    let p0 = &curr[PERMUTATION_ARGUMENT_COL_0];
    let p0_next = &next[PERMUTATION_ARGUMENT_COL_0];
    let p1 = &curr[PERMUTATION_ARGUMENT_COL_1];
    let p2 = &curr[PERMUTATION_ARGUMENT_COL_2];
    let p3 = &curr[PERMUTATION_ARGUMENT_COL_3];
    let p4 = &curr[PERMUTATION_ARGUMENT_COL_4];

    let ap0_next = &next[MEMORY_ADDR_SORTED_0];
    let ap1 = &curr[MEMORY_ADDR_SORTED_1];
    let ap2 = &curr[MEMORY_ADDR_SORTED_2];
    let ap3 = &curr[MEMORY_ADDR_SORTED_3];
    let ap4 = &curr[MEMORY_ADDR_SORTED_4];

    let vp0_next = &next[MEMORY_VALUES_SORTED_0];
    let vp1 = &curr[MEMORY_VALUES_SORTED_1];
    let vp2 = &curr[MEMORY_VALUES_SORTED_2];
    let vp3 = &curr[MEMORY_VALUES_SORTED_3];
    let vp4 = &curr[MEMORY_VALUES_SORTED_4];

    let a0_next = &next[FRAME_PC];
    let a1 = &curr[FRAME_DST_ADDR];
    let a2 = &curr[FRAME_OP0_ADDR];
    let a3 = &curr[FRAME_OP1_ADDR];
    let a4 = &curr[EXTRA_ADDR];

    let v0_next = &next[FRAME_INST];
    let v1 = &curr[FRAME_DST];
    let v2 = &curr[FRAME_OP0];
    let v3 = &curr[FRAME_OP1];
    let v4 = &curr[EXTRA_VAL];
=======
    let p0 = curr.get_evaluation_element(0, PERMUTATION_ARGUMENT_COL_0 - builtin_offset);
    let next_p0 = next.get_evaluation_element(0, PERMUTATION_ARGUMENT_COL_0 - builtin_offset);
    let p1 = curr.get_evaluation_element(0, PERMUTATION_ARGUMENT_COL_1 - builtin_offset);
    let p2 = curr.get_evaluation_element(0, PERMUTATION_ARGUMENT_COL_2 - builtin_offset);
    let p3 = curr.get_evaluation_element(0, PERMUTATION_ARGUMENT_COL_3 - builtin_offset);
    let p4 = curr.get_evaluation_element(0, PERMUTATION_ARGUMENT_COL_4 - builtin_offset);

    let next_ap0 = next.get_evaluation_element(0, MEMORY_ADDR_SORTED_0 - builtin_offset);
    let ap1 = curr.get_evaluation_element(0, MEMORY_ADDR_SORTED_1 - builtin_offset);
    let ap2 = curr.get_evaluation_element(0, MEMORY_ADDR_SORTED_2 - builtin_offset);
    let ap3 = curr.get_evaluation_element(0, MEMORY_ADDR_SORTED_3 - builtin_offset);
    let ap4 = curr.get_evaluation_element(0, MEMORY_ADDR_SORTED_4 - builtin_offset);

    let next_vp0 = next.get_evaluation_element(0, MEMORY_VALUES_SORTED_0 - builtin_offset);
    let vp1 = curr.get_evaluation_element(0, MEMORY_VALUES_SORTED_1 - builtin_offset);
    let vp2 = curr.get_evaluation_element(0, MEMORY_VALUES_SORTED_2 - builtin_offset);
    let vp3 = curr.get_evaluation_element(0, MEMORY_VALUES_SORTED_3 - builtin_offset);
    let vp4 = curr.get_evaluation_element(0, MEMORY_VALUES_SORTED_4 - builtin_offset);

    let next_a0 = next.get_evaluation_element(0, FRAME_PC);
    let a1 = curr.get_evaluation_element(0, FRAME_DST_ADDR);
    let a2 = curr.get_evaluation_element(0, FRAME_OP0_ADDR);
    let a3 = curr.get_evaluation_element(0, FRAME_OP1_ADDR);
    let a4 = curr.get_evaluation_element(0, EXTRA_ADDR);

    let next_v0 = next.get_evaluation_element(0, FRAME_INST);
    let v1 = curr.get_evaluation_element(0, FRAME_DST);
    let v2 = curr.get_evaluation_element(0, FRAME_OP0);
    let v3 = curr.get_evaluation_element(0, FRAME_OP1);
    let v4 = curr.get_evaluation_element(0, EXTRA_VAL);
>>>>>>> c5b09354

    constraints[PERMUTATION_ARGUMENT_0] =
        (z - (ap1 + alpha * vp1)) * p1 - (z - (a1 + alpha * v1)) * p0;
    constraints[PERMUTATION_ARGUMENT_1] =
        (z - (ap2 + alpha * vp2)) * p2 - (z - (a2 + alpha * v2)) * p1;
    constraints[PERMUTATION_ARGUMENT_2] =
        (z - (ap3 + alpha * vp3)) * p3 - (z - (a3 + alpha * v3)) * p2;
    constraints[PERMUTATION_ARGUMENT_3] =
        (z - (ap4 + alpha * vp4)) * p4 - (z - (a4 + alpha * v4)) * p3;
    constraints[PERMUTATION_ARGUMENT_4] =
        (z - (next_ap0 + alpha * next_vp0)) * next_p0 - (z - (next_a0 + alpha * next_v0)) * p4;
}

fn permutation_argument_range_check(
    constraints: &mut [Felt252],
    frame: &Frame<Stark252PrimeField>,
    rap_challenges: &CairoRAPChallenges,
) {
    let curr = frame.get_evaluation_step(0);
    let next = frame.get_evaluation_step(1);
    let one = FieldElement::one();
    let z = &rap_challenges.z_range_check;

<<<<<<< HEAD
    constraints[RANGE_CHECK_INCREASING_0] = (curr[RANGE_CHECK_COL_1] - curr[RANGE_CHECK_COL_2])
        * (curr[RANGE_CHECK_COL_2] - curr[RANGE_CHECK_COL_1] - one);
    constraints[RANGE_CHECK_INCREASING_1] = (curr[RANGE_CHECK_COL_2] - curr[RANGE_CHECK_COL_3])
        * (curr[RANGE_CHECK_COL_3] - curr[RANGE_CHECK_COL_2] - one);
    constraints[RANGE_CHECK_INCREASING_2] = (curr[RANGE_CHECK_COL_3] - curr[RANGE_CHECK_COL_4])
        * (curr[RANGE_CHECK_COL_4] - curr[RANGE_CHECK_COL_3] - one);
    constraints[RANGE_CHECK_INCREASING_3] = (curr[RANGE_CHECK_COL_4] - next[RANGE_CHECK_COL_1])
        * (next[RANGE_CHECK_COL_1] - curr[RANGE_CHECK_COL_4] - one);

    let p0 = curr[PERMUTATION_ARGUMENT_RANGE_CHECK_COL_1];
    let p0_next = next[PERMUTATION_ARGUMENT_RANGE_CHECK_COL_1];
    let p1 = curr[PERMUTATION_ARGUMENT_RANGE_CHECK_COL_2];
    let p2 = curr[PERMUTATION_ARGUMENT_RANGE_CHECK_COL_3];
    let p3 = curr[PERMUTATION_ARGUMENT_RANGE_CHECK_COL_4];

    let ap0_next = next[RANGE_CHECK_COL_1];
    let ap1 = curr[RANGE_CHECK_COL_2];
    let ap2 = curr[RANGE_CHECK_COL_3];
    let ap3 = curr[RANGE_CHECK_COL_4];

    let a0_next = next[OFF_DST];
    let a1 = curr[OFF_OP0];
    let a2 = curr[OFF_OP1];
    let a3 = curr[RC_HOLES];
=======
    let rc_col_1 = curr.get_evaluation_element(0, RANGE_CHECK_COL_1 - builtin_offset);
    let rc_col_2 = curr.get_evaluation_element(0, RANGE_CHECK_COL_2 - builtin_offset);
    let rc_col_3 = curr.get_evaluation_element(0, RANGE_CHECK_COL_3 - builtin_offset);
    let rc_col_4 = curr.get_evaluation_element(0, RANGE_CHECK_COL_4 - builtin_offset);
    let next_rc_col_1 = next.get_evaluation_element(0, RANGE_CHECK_COL_1 - builtin_offset);

    constraints[RANGE_CHECK_INCREASING_0] = (rc_col_1 - rc_col_2) * (rc_col_2 - rc_col_1 - one);
    constraints[RANGE_CHECK_INCREASING_1] = (rc_col_2 - rc_col_3) * (rc_col_3 - rc_col_2 - one);
    constraints[RANGE_CHECK_INCREASING_2] = (rc_col_3 - rc_col_4) * (rc_col_4 - rc_col_3 - one);
    constraints[RANGE_CHECK_INCREASING_3] =
        (rc_col_4 - next_rc_col_1) * (next_rc_col_1 - rc_col_4 - one);

    let p0 =
        curr.get_evaluation_element(0, PERMUTATION_ARGUMENT_RANGE_CHECK_COL_1 - builtin_offset);
    let next_p0 =
        next.get_evaluation_element(0, PERMUTATION_ARGUMENT_RANGE_CHECK_COL_1 - builtin_offset);
    let p1 =
        curr.get_evaluation_element(0, PERMUTATION_ARGUMENT_RANGE_CHECK_COL_2 - builtin_offset);
    let p2 =
        curr.get_evaluation_element(0, PERMUTATION_ARGUMENT_RANGE_CHECK_COL_3 - builtin_offset);
    let p3 =
        curr.get_evaluation_element(0, PERMUTATION_ARGUMENT_RANGE_CHECK_COL_4 - builtin_offset);

    let next_ap0 = next.get_evaluation_element(0, RANGE_CHECK_COL_1 - builtin_offset);
    let ap1 = curr.get_evaluation_element(0, RANGE_CHECK_COL_2 - builtin_offset);
    let ap2 = curr.get_evaluation_element(0, RANGE_CHECK_COL_3 - builtin_offset);
    let ap3 = curr.get_evaluation_element(0, RANGE_CHECK_COL_4 - builtin_offset);

    let a0_next = next.get_evaluation_element(0, OFF_DST);
    let a1 = curr.get_evaluation_element(0, OFF_OP0);
    let a2 = curr.get_evaluation_element(0, OFF_OP1);
    let a3 = curr.get_evaluation_element(0, RC_HOLES);
>>>>>>> c5b09354

    constraints[RANGE_CHECK_0] = (z - ap1) * p1 - (z - a1) * p0;
    constraints[RANGE_CHECK_1] = (z - ap2) * p2 - (z - a2) * p1;
    constraints[RANGE_CHECK_2] = (z - ap3) * p3 - (z - a3) * p2;
    constraints[RANGE_CHECK_3] = (z - next_ap0) * next_p0 - (z - a0_next) * p3;
}

fn frame_inst_size(step: &StepView<Stark252PrimeField>) -> Felt252 {
    let op1_val = step.get_evaluation_element(0, F_OP_1_VAL);
    op1_val + Felt252::one()
}

<<<<<<< HEAD
// fn range_check_builtin(
//     constraints: &mut [FieldElement<Stark252PrimeField>],
//     frame: &Frame<Stark252PrimeField>,
// ) {
//     let curr = frame.get_row(0);

//     constraints[RANGE_CHECK_BUILTIN] = evaluate_range_check_builtin_constraint(curr)
// }

// fn evaluate_range_check_builtin_constraint(curr: &[Felt252]) -> Felt252 {
//     curr[RC_0]
//         + curr[RC_1] * Felt252::from_hex("10000").unwrap()
//         + curr[RC_2] * Felt252::from_hex("100000000").unwrap()
//         + curr[RC_3] * Felt252::from_hex("1000000000000").unwrap()
//         + curr[RC_4] * Felt252::from_hex("10000000000000000").unwrap()
//         + curr[RC_5] * Felt252::from_hex("100000000000000000000").unwrap()
//         + curr[RC_6] * Felt252::from_hex("1000000000000000000000000").unwrap()
//         + curr[RC_7] * Felt252::from_hex("10000000000000000000000000000").unwrap()
//         - curr[RC_VALUE]
// }
=======
fn range_check_builtin(
    constraints: &mut [FieldElement<Stark252PrimeField>],
    frame: &Frame<Stark252PrimeField>,
) {
    let curr = frame.get_evaluation_step(0);

    constraints[RANGE_CHECK_BUILTIN] = evaluate_range_check_builtin_constraint(curr)
}

fn evaluate_range_check_builtin_constraint(step: &StepView<Stark252PrimeField>) -> Felt252 {
    let rc_0 = step.get_evaluation_element(0, RC_0);
    let rc_1 = step.get_evaluation_element(0, RC_1);
    let rc_2 = step.get_evaluation_element(0, RC_2);
    let rc_3 = step.get_evaluation_element(0, RC_3);
    let rc_4 = step.get_evaluation_element(0, RC_4);
    let rc_5 = step.get_evaluation_element(0, RC_5);
    let rc_6 = step.get_evaluation_element(0, RC_6);
    let rc_7 = step.get_evaluation_element(0, RC_7);
    let rc_value = step.get_evaluation_element(0, RC_VALUE);

    rc_0 + rc_1 * Felt252::from_hex_unchecked("10000")
        + rc_2 * Felt252::from_hex_unchecked("100000000")
        + rc_3 * Felt252::from_hex_unchecked("1000000000000")
        + rc_4 * Felt252::from_hex_unchecked("10000000000000000")
        + rc_5 * Felt252::from_hex_unchecked("100000000000000000000")
        + rc_6 * Felt252::from_hex_unchecked("1000000000000000000000000")
        + rc_7 * Felt252::from_hex_unchecked("10000000000000000000000000000")
        - rc_value
}
>>>>>>> c5b09354

/// Wrapper function for generating Cairo proofs without the need to specify
/// concrete types.
/// The field is set to Stark252PrimeField and the AIR to CairoAIR.
pub fn generate_cairo_proof(
    trace: &TraceTable<Stark252PrimeField>,
    pub_input: &PublicInputs,
    proof_options: &ProofOptions,
) -> Result<StarkProof<Stark252PrimeField>, ProvingError> {
    Prover::prove::<CairoAIR>(
        trace,
        pub_input,
        proof_options,
        StoneProverTranscript::new(&[]),
    )
}

/// Wrapper function for verifying Cairo proofs without the need to specify
/// concrete types.
/// The field is set to Stark252PrimeField and the AIR to CairoAIR.
pub fn verify_cairo_proof(
    proof: &StarkProof<Stark252PrimeField>,
    pub_input: &PublicInputs,
    proof_options: &ProofOptions,
) -> bool {
    Verifier::verify::<CairoAIR>(
        proof,
        pub_input,
        proof_options,
        StoneProverTranscript::new(&[]),
    )
}

#[cfg(test)]
#[cfg(debug_assertions)]
mod test {
    use super::*;
    use lambdaworks_math::field::element::FieldElement;

<<<<<<< HEAD
    // #[test]
    // fn range_check_eval_works() {
    //     let mut row: Vec<Felt252> = Vec::new();

    //     for _ in 0..61 {
    //         row.push(Felt252::zero());
    //     }

    //     row[super::RC_0] = Felt252::one();
    //     row[super::RC_1] = Felt252::one();
    //     row[super::RC_2] = Felt252::one();
    //     row[super::RC_3] = Felt252::one();
    //     row[super::RC_4] = Felt252::one();
    //     row[super::RC_5] = Felt252::one();
    //     row[super::RC_6] = Felt252::one();
    //     row[super::RC_7] = Felt252::one();

    //     row[super::RC_VALUE] = Felt252::from_hex("00010001000100010001000100010001").unwrap();
    //     assert_eq!(
    //         evaluate_range_check_builtin_constraint(&row),
    //         Felt252::zero()
    //     );
    // }

=======
>>>>>>> c5b09354
    #[test]
    fn test_build_auxiliary_trace_add_program_in_public_input_section_works() {
        let dummy_public_input = PublicInputs {
            pc_init: FieldElement::zero(),
            ap_init: FieldElement::zero(),
            fp_init: FieldElement::zero(),
            pc_final: FieldElement::zero(),
            ap_final: FieldElement::zero(),
            public_memory: HashMap::from([
                (FieldElement::one(), FieldElement::from(10)),
                (FieldElement::from(2), FieldElement::from(20)),
            ]),
            range_check_max: None,
            range_check_min: None,
            num_steps: 1,
            memory_segments: MemorySegmentMap::new(),
            codelen: 3,
        };

        let a = vec![
            FieldElement::one(),
            FieldElement::one(),
            FieldElement::one(),
            FieldElement::one(),
            FieldElement::zero(),
            FieldElement::from(2),
            FieldElement::from(2),
            FieldElement::from(2),
            FieldElement::from(2),
            FieldElement::zero(),
        ];
        let v = vec![
            FieldElement::one(),
            FieldElement::one(),
            FieldElement::zero(),
            FieldElement::zero(),
            FieldElement::zero(),
            FieldElement::zero(),
            FieldElement::zero(),
            FieldElement::zero(),
            FieldElement::zero(),
            FieldElement::zero(),
        ];
        let (ap, vp) = add_pub_memory_in_public_input_section(&a, &v, &dummy_public_input);
        assert_eq!(
            ap,
            vec![
                FieldElement::one(),
                FieldElement::one(),
                FieldElement::one(),
                FieldElement::one(),
                FieldElement::one(),
                FieldElement::from(2),
                FieldElement::from(2),
                FieldElement::from(2),
                FieldElement::from(2),
                FieldElement::from(2),
            ]
        );
        assert_eq!(
            vp,
            vec![
                FieldElement::one(),
                FieldElement::one(),
                FieldElement::zero(),
                FieldElement::zero(),
                FieldElement::from(10),
                FieldElement::zero(),
                FieldElement::zero(),
                FieldElement::zero(),
                FieldElement::zero(),
                FieldElement::from(20),
            ]
        );
    }

    #[test]
    fn test_build_auxiliary_trace_add_program_with_output_in_public_input_section_works() {
        let dummy_public_input = PublicInputs {
            pc_init: FieldElement::zero(),
            ap_init: FieldElement::zero(),
            fp_init: FieldElement::zero(),
            pc_final: FieldElement::zero(),
            ap_final: FieldElement::zero(),
            public_memory: HashMap::from([
                (FieldElement::one(), FieldElement::from(10)),
                (FieldElement::from(2), FieldElement::from(20)),
                (FieldElement::from(20), FieldElement::from(40)),
            ]),
            range_check_max: None,
            range_check_min: None,
            num_steps: 1,
            memory_segments: MemorySegmentMap::from([(MemorySegment::Output, 20..21)]),
            codelen: 3,
        };

        let a = vec![
            FieldElement::one(),
            FieldElement::one(),
            FieldElement::one(),
            FieldElement::one(),
            FieldElement::zero(),
            FieldElement::one(),
            FieldElement::one(),
            FieldElement::one(),
            FieldElement::one(),
            FieldElement::zero(),
            FieldElement::one(),
            FieldElement::one(),
            FieldElement::one(),
            FieldElement::one(),
            FieldElement::zero(),
        ];

        let v = vec![
            FieldElement::one(),
            FieldElement::one(),
            FieldElement::zero(),
            FieldElement::zero(),
            FieldElement::zero(),
            FieldElement::zero(),
            FieldElement::zero(),
            FieldElement::zero(),
            FieldElement::zero(),
            FieldElement::zero(),
            FieldElement::zero(),
            FieldElement::zero(),
            FieldElement::zero(),
            FieldElement::zero(),
            FieldElement::zero(),
        ];

        let (ap, vp) = add_pub_memory_in_public_input_section(&a, &v, &dummy_public_input);
        assert_eq!(
            ap,
            vec![
                FieldElement::one(),
                FieldElement::one(),
                FieldElement::one(),
                FieldElement::one(),
                FieldElement::one(),
                FieldElement::one(),
                FieldElement::one(),
                FieldElement::one(),
                FieldElement::one(),
                FieldElement::from(2),
                FieldElement::one(),
                FieldElement::one(),
                FieldElement::one(),
                FieldElement::one(),
                FieldElement::from(20),
            ]
        );
        assert_eq!(
            vp,
            vec![
                FieldElement::one(),
                FieldElement::one(),
                FieldElement::zero(),
                FieldElement::zero(),
                FieldElement::from(10),
                FieldElement::zero(),
                FieldElement::zero(),
                FieldElement::zero(),
                FieldElement::zero(),
                FieldElement::from(20),
                FieldElement::zero(),
                FieldElement::zero(),
                FieldElement::zero(),
                FieldElement::zero(),
                FieldElement::from(40),
            ]
        );
    }

    #[test]
    fn test_build_auxiliary_trace_sort_columns_by_memory_address() {
        let a = vec![
            FieldElement::from(2),
            FieldElement::one(),
            FieldElement::from(3),
            FieldElement::from(2),
        ];
        let v = vec![
            FieldElement::from(6),
            FieldElement::from(4),
            FieldElement::from(5),
            FieldElement::from(6),
        ];
        let (ap, vp) = sort_columns_by_memory_address(a, v);
        assert_eq!(
            ap,
            vec![
                FieldElement::one(),
                FieldElement::from(2),
                FieldElement::from(2),
                FieldElement::from(3)
            ]
        );
        assert_eq!(
            vp,
            vec![
                FieldElement::from(4),
                FieldElement::from(6),
                FieldElement::from(6),
                FieldElement::from(5),
            ]
        );
    }

    #[test]
    fn test_build_auxiliary_trace_generate_permutation_argument_column() {
        let a = vec![
            FieldElement::from(3),
            FieldElement::one(),
            FieldElement::from(2),
        ];
        let v = vec![
            FieldElement::from(5),
            FieldElement::one(),
            FieldElement::from(2),
        ];
        let ap = vec![
            FieldElement::one(),
            FieldElement::from(2),
            FieldElement::from(3),
        ];
        let vp = vec![
            FieldElement::one(),
            FieldElement::from(2),
            FieldElement::from(5),
        ];
        let rap_challenges = CairoRAPChallenges {
            alpha_memory: FieldElement::from(15),
            z_memory: FieldElement::from(10),
            z_range_check: FieldElement::zero(),
        };
        let p = generate_memory_permutation_argument_column(a, v, &ap, &vp, &rap_challenges);
        assert_eq!(
            p,
            vec![
                FieldElement::from_hex(
                    "2aaaaaaaaaaaab0555555555555555555555555555555555555555555555561"
                )
                .unwrap(),
                FieldElement::from_hex(
                    "1745d1745d174602e8ba2e8ba2e8ba2e8ba2e8ba2e8ba2e8ba2e8ba2e8ba2ec"
                )
                .unwrap(),
                FieldElement::one(),
            ]
        );
    }
}

#[cfg(not(all(target_arch = "wasm32", target_os = "unknown")))]
#[cfg(test)]
mod prop_test {
    use lambdaworks_math::{
        field::fields::fft_friendly::stark_252_prime_field::Stark252PrimeField,
        traits::{Deserializable, Serializable},
    };
    use proptest::{prelude::*, prop_compose, proptest};
    use stark_platinum_prover::proof::{options::ProofOptions, stark::StarkProof};

    use crate::{
        air::{generate_cairo_proof, verify_cairo_proof},
        cairo_layout::CairoLayout,
        runner::run::generate_prover_args,
        tests::utils::cairo0_program_path,
        Felt252,
    };

    use super::{MemorySegment, MemorySegmentMap, PublicInputs};

    prop_compose! {
        fn some_felt()(base in any::<u64>(), exponent in any::<u128>()) -> Felt252 {
            Felt252::from(base).pow(exponent)
        }
    }

    prop_compose! {
        fn some_public_inputs()(
            pc_init in some_felt(),
            ap_init in some_felt(),
            fp_init in some_felt(),
            pc_final in some_felt(),
            ap_final in some_felt(),
            public_memory in proptest::collection::hash_map(any::<u64>(), any::<u64>(), (8_usize, 16_usize)),
            range_check_max in proptest::option::of(any::<u16>()),
            range_check_min in proptest::option::of(any::<u16>()),
            num_steps in any::<usize>(),
            codelen in any::<usize>(),
        ) -> PublicInputs {
            let public_memory = public_memory.iter().map(|(k, v)| (Felt252::from(*k), Felt252::from(*v))).collect();
            let memory_segments = MemorySegmentMap::from([(MemorySegment::Output, 10u64..16u64), (MemorySegment::RangeCheck, 20u64..71u64)]);
            PublicInputs {
                pc_init,
                ap_init,
                fp_init,
                pc_final,
                ap_final,
                public_memory,
                range_check_max,
                range_check_min,
                num_steps,
                memory_segments,
                codelen,
            }
        }
    }

    proptest! {
        #![proptest_config(ProptestConfig {cases: 5, .. ProptestConfig::default()})]
        #[test]
        fn test_public_inputs_serialization(
            public_inputs in some_public_inputs(),
        ){
            let serialized = Serializable::serialize(&public_inputs);
            let deserialized: PublicInputs = Deserializable::deserialize(&serialized).unwrap();
            prop_assert_eq!(public_inputs.pc_init, deserialized.pc_init);
            prop_assert_eq!(public_inputs.ap_init, deserialized.ap_init);
            prop_assert_eq!(public_inputs.fp_init, deserialized.fp_init);
            prop_assert_eq!(public_inputs.pc_final, deserialized.pc_final);
            prop_assert_eq!(public_inputs.ap_final, deserialized.ap_final);
            prop_assert_eq!(public_inputs.public_memory, deserialized.public_memory);
            prop_assert_eq!(public_inputs.range_check_max, deserialized.range_check_max);
            prop_assert_eq!(public_inputs.range_check_min, deserialized.range_check_min);
            prop_assert_eq!(public_inputs.num_steps, deserialized.num_steps);
            prop_assert_eq!(public_inputs.memory_segments, deserialized.memory_segments);
        }
    }

    #[test]
    fn deserialize_and_verify() {
        let program_content = std::fs::read(cairo0_program_path("fibonacci_10.json")).unwrap();
        let (main_trace, pub_inputs) =
            generate_prover_args(&program_content, CairoLayout::Plain).unwrap();

        let proof_options = ProofOptions::default_test_options();

        // The proof is generated and serialized.
        let proof = generate_cairo_proof(&main_trace, &pub_inputs, &proof_options).unwrap();
        let proof_bytes: Vec<u8> = serde_cbor::to_vec(&proof).unwrap();

        // The trace and original proof are dropped to show that they are decoupled from
        // the verifying process.
        drop(main_trace);
        drop(proof);

        // At this point, the verifier only knows about the serialized proof, the proof options
        // and the public inputs.
        let proof: StarkProof<Stark252PrimeField> = serde_cbor::from_slice(&proof_bytes).unwrap();

        // The proof is verified successfully.
        assert!(verify_cairo_proof(&proof, &pub_inputs, &proof_options));
    }
}<|MERGE_RESOLUTION|>--- conflicted
+++ resolved
@@ -1046,71 +1046,24 @@
     constraints[ASSERT_EQ] = opc_aeq * (dst - res);
 }
 
-<<<<<<< HEAD
 fn memory_is_increasing(constraints: &mut [Felt252], frame: &Frame<Stark252PrimeField>) {
-    let curr = frame.get_row(0);
-    let next = frame.get_row(1);
-    let one = FieldElement::one();
-
-    constraints[MEMORY_INCREASING_0] = (curr[MEMORY_ADDR_SORTED_0] - curr[MEMORY_ADDR_SORTED_1])
-        * (curr[MEMORY_ADDR_SORTED_1] - curr[MEMORY_ADDR_SORTED_0] - one);
-
-    constraints[MEMORY_INCREASING_1] = (curr[MEMORY_ADDR_SORTED_1] - curr[MEMORY_ADDR_SORTED_2])
-        * (curr[MEMORY_ADDR_SORTED_2] - curr[MEMORY_ADDR_SORTED_1] - one);
-
-    constraints[MEMORY_INCREASING_2] = (curr[MEMORY_ADDR_SORTED_2] - curr[MEMORY_ADDR_SORTED_3])
-        * (curr[MEMORY_ADDR_SORTED_3] - curr[MEMORY_ADDR_SORTED_2] - one);
-
-    constraints[MEMORY_INCREASING_3] = (curr[MEMORY_ADDR_SORTED_3] - curr[MEMORY_ADDR_SORTED_4])
-        * (curr[MEMORY_ADDR_SORTED_4] - curr[MEMORY_ADDR_SORTED_3] - one);
-
-    constraints[MEMORY_INCREASING_4] = (curr[MEMORY_ADDR_SORTED_4] - next[MEMORY_ADDR_SORTED_0])
-        * (next[MEMORY_ADDR_SORTED_0] - curr[MEMORY_ADDR_SORTED_4] - one);
-
-    constraints[MEMORY_CONSISTENCY_0] = (curr[MEMORY_VALUES_SORTED_0]
-        - curr[MEMORY_VALUES_SORTED_1])
-        * (curr[MEMORY_ADDR_SORTED_1] - curr[MEMORY_ADDR_SORTED_0] - one);
-
-    constraints[MEMORY_CONSISTENCY_1] = (curr[MEMORY_VALUES_SORTED_1]
-        - curr[MEMORY_VALUES_SORTED_2])
-        * (curr[MEMORY_ADDR_SORTED_2] - curr[MEMORY_ADDR_SORTED_1] - one);
-
-    constraints[MEMORY_CONSISTENCY_2] = (curr[MEMORY_VALUES_SORTED_2]
-        - curr[MEMORY_VALUES_SORTED_3])
-        * (curr[MEMORY_ADDR_SORTED_3] - curr[MEMORY_ADDR_SORTED_2] - one);
-
-    constraints[MEMORY_CONSISTENCY_3] = (curr[MEMORY_VALUES_SORTED_3]
-        - curr[MEMORY_VALUES_SORTED_4])
-        * (curr[MEMORY_ADDR_SORTED_4] - curr[MEMORY_ADDR_SORTED_3] - one);
-
-    constraints[MEMORY_CONSISTENCY_4] = (curr[MEMORY_VALUES_SORTED_4]
-        - next[MEMORY_VALUES_SORTED_0])
-        * (next[MEMORY_ADDR_SORTED_0] - curr[MEMORY_ADDR_SORTED_4] - one);
-=======
-fn memory_is_increasing(
-    constraints: &mut [Felt252],
-    frame: &Frame<Stark252PrimeField>,
-    builtin_offset: usize,
-) {
     let curr = frame.get_evaluation_step(0);
     let next = frame.get_evaluation_step(1);
     let one = FieldElement::one();
 
-    let mem_addr_sorted_0 = curr.get_evaluation_element(0, MEMORY_ADDR_SORTED_0 - builtin_offset);
-    let mem_addr_sorted_1 = curr.get_evaluation_element(0, MEMORY_ADDR_SORTED_1 - builtin_offset);
-    let mem_addr_sorted_2 = curr.get_evaluation_element(0, MEMORY_ADDR_SORTED_2 - builtin_offset);
-    let mem_addr_sorted_3 = curr.get_evaluation_element(0, MEMORY_ADDR_SORTED_3 - builtin_offset);
-    let mem_addr_sorted_4 = curr.get_evaluation_element(0, MEMORY_ADDR_SORTED_4 - builtin_offset);
-    let next_mem_addr_sorted_0 =
-        next.get_evaluation_element(0, MEMORY_ADDR_SORTED_0 - builtin_offset);
-
-    let mem_val_sorted_0 = curr.get_evaluation_element(0, MEMORY_VALUES_SORTED_0 - builtin_offset);
-    let mem_val_sorted_1 = curr.get_evaluation_element(0, MEMORY_VALUES_SORTED_1 - builtin_offset);
-    let mem_val_sorted_2 = curr.get_evaluation_element(0, MEMORY_VALUES_SORTED_2 - builtin_offset);
-    let mem_val_sorted_3 = curr.get_evaluation_element(0, MEMORY_VALUES_SORTED_3 - builtin_offset);
-    let mem_val_sorted_4 = curr.get_evaluation_element(0, MEMORY_VALUES_SORTED_4 - builtin_offset);
-    let next_mem_val_sorted_0 =
-        next.get_evaluation_element(0, MEMORY_VALUES_SORTED_0 - builtin_offset);
+    let mem_addr_sorted_0 = curr.get_evaluation_element(0, MEMORY_ADDR_SORTED_0);
+    let mem_addr_sorted_1 = curr.get_evaluation_element(0, MEMORY_ADDR_SORTED_1);
+    let mem_addr_sorted_2 = curr.get_evaluation_element(0, MEMORY_ADDR_SORTED_2);
+    let mem_addr_sorted_3 = curr.get_evaluation_element(0, MEMORY_ADDR_SORTED_3);
+    let mem_addr_sorted_4 = curr.get_evaluation_element(0, MEMORY_ADDR_SORTED_4);
+    let next_mem_addr_sorted_0 = next.get_evaluation_element(0, MEMORY_ADDR_SORTED_0);
+
+    let mem_val_sorted_0 = curr.get_evaluation_element(0, MEMORY_VALUES_SORTED_0);
+    let mem_val_sorted_1 = curr.get_evaluation_element(0, MEMORY_VALUES_SORTED_1);
+    let mem_val_sorted_2 = curr.get_evaluation_element(0, MEMORY_VALUES_SORTED_2);
+    let mem_val_sorted_3 = curr.get_evaluation_element(0, MEMORY_VALUES_SORTED_3);
+    let mem_val_sorted_4 = curr.get_evaluation_element(0, MEMORY_VALUES_SORTED_4);
+    let next_mem_val_sorted_0 = next.get_evaluation_element(0, MEMORY_VALUES_SORTED_0);
 
     constraints[MEMORY_INCREASING_0] =
         (mem_addr_sorted_0 - mem_addr_sorted_1) * (mem_addr_sorted_1 - mem_addr_sorted_0 - one);
@@ -1141,7 +1094,6 @@
 
     constraints[MEMORY_CONSISTENCY_4] = (mem_val_sorted_4 - next_mem_val_sorted_0)
         * (next_mem_addr_sorted_0 - mem_addr_sorted_4 - one);
->>>>>>> c5b09354
 }
 
 fn permutation_argument(
@@ -1155,56 +1107,24 @@
     let z = &rap_challenges.z_memory;
     let alpha = &rap_challenges.alpha_memory;
 
-<<<<<<< HEAD
-    let p0 = &curr[PERMUTATION_ARGUMENT_COL_0];
-    let p0_next = &next[PERMUTATION_ARGUMENT_COL_0];
-    let p1 = &curr[PERMUTATION_ARGUMENT_COL_1];
-    let p2 = &curr[PERMUTATION_ARGUMENT_COL_2];
-    let p3 = &curr[PERMUTATION_ARGUMENT_COL_3];
-    let p4 = &curr[PERMUTATION_ARGUMENT_COL_4];
-
-    let ap0_next = &next[MEMORY_ADDR_SORTED_0];
-    let ap1 = &curr[MEMORY_ADDR_SORTED_1];
-    let ap2 = &curr[MEMORY_ADDR_SORTED_2];
-    let ap3 = &curr[MEMORY_ADDR_SORTED_3];
-    let ap4 = &curr[MEMORY_ADDR_SORTED_4];
-
-    let vp0_next = &next[MEMORY_VALUES_SORTED_0];
-    let vp1 = &curr[MEMORY_VALUES_SORTED_1];
-    let vp2 = &curr[MEMORY_VALUES_SORTED_2];
-    let vp3 = &curr[MEMORY_VALUES_SORTED_3];
-    let vp4 = &curr[MEMORY_VALUES_SORTED_4];
-
-    let a0_next = &next[FRAME_PC];
-    let a1 = &curr[FRAME_DST_ADDR];
-    let a2 = &curr[FRAME_OP0_ADDR];
-    let a3 = &curr[FRAME_OP1_ADDR];
-    let a4 = &curr[EXTRA_ADDR];
-
-    let v0_next = &next[FRAME_INST];
-    let v1 = &curr[FRAME_DST];
-    let v2 = &curr[FRAME_OP0];
-    let v3 = &curr[FRAME_OP1];
-    let v4 = &curr[EXTRA_VAL];
-=======
-    let p0 = curr.get_evaluation_element(0, PERMUTATION_ARGUMENT_COL_0 - builtin_offset);
-    let next_p0 = next.get_evaluation_element(0, PERMUTATION_ARGUMENT_COL_0 - builtin_offset);
-    let p1 = curr.get_evaluation_element(0, PERMUTATION_ARGUMENT_COL_1 - builtin_offset);
-    let p2 = curr.get_evaluation_element(0, PERMUTATION_ARGUMENT_COL_2 - builtin_offset);
-    let p3 = curr.get_evaluation_element(0, PERMUTATION_ARGUMENT_COL_3 - builtin_offset);
-    let p4 = curr.get_evaluation_element(0, PERMUTATION_ARGUMENT_COL_4 - builtin_offset);
-
-    let next_ap0 = next.get_evaluation_element(0, MEMORY_ADDR_SORTED_0 - builtin_offset);
-    let ap1 = curr.get_evaluation_element(0, MEMORY_ADDR_SORTED_1 - builtin_offset);
-    let ap2 = curr.get_evaluation_element(0, MEMORY_ADDR_SORTED_2 - builtin_offset);
-    let ap3 = curr.get_evaluation_element(0, MEMORY_ADDR_SORTED_3 - builtin_offset);
-    let ap4 = curr.get_evaluation_element(0, MEMORY_ADDR_SORTED_4 - builtin_offset);
-
-    let next_vp0 = next.get_evaluation_element(0, MEMORY_VALUES_SORTED_0 - builtin_offset);
-    let vp1 = curr.get_evaluation_element(0, MEMORY_VALUES_SORTED_1 - builtin_offset);
-    let vp2 = curr.get_evaluation_element(0, MEMORY_VALUES_SORTED_2 - builtin_offset);
-    let vp3 = curr.get_evaluation_element(0, MEMORY_VALUES_SORTED_3 - builtin_offset);
-    let vp4 = curr.get_evaluation_element(0, MEMORY_VALUES_SORTED_4 - builtin_offset);
+    let p0 = curr.get_evaluation_element(0, PERMUTATION_ARGUMENT_COL_0);
+    let next_p0 = next.get_evaluation_element(0, PERMUTATION_ARGUMENT_COL_0);
+    let p1 = curr.get_evaluation_element(0, PERMUTATION_ARGUMENT_COL_1);
+    let p2 = curr.get_evaluation_element(0, PERMUTATION_ARGUMENT_COL_2);
+    let p3 = curr.get_evaluation_element(0, PERMUTATION_ARGUMENT_COL_3);
+    let p4 = curr.get_evaluation_element(0, PERMUTATION_ARGUMENT_COL_4);
+
+    let next_ap0 = next.get_evaluation_element(0, MEMORY_ADDR_SORTED_0);
+    let ap1 = curr.get_evaluation_element(0, MEMORY_ADDR_SORTED_1);
+    let ap2 = curr.get_evaluation_element(0, MEMORY_ADDR_SORTED_2);
+    let ap3 = curr.get_evaluation_element(0, MEMORY_ADDR_SORTED_3);
+    let ap4 = curr.get_evaluation_element(0, MEMORY_ADDR_SORTED_4);
+
+    let next_vp0 = next.get_evaluation_element(0, MEMORY_VALUES_SORTED_0);
+    let vp1 = curr.get_evaluation_element(0, MEMORY_VALUES_SORTED_1);
+    let vp2 = curr.get_evaluation_element(0, MEMORY_VALUES_SORTED_2);
+    let vp3 = curr.get_evaluation_element(0, MEMORY_VALUES_SORTED_3);
+    let vp4 = curr.get_evaluation_element(0, MEMORY_VALUES_SORTED_4);
 
     let next_a0 = next.get_evaluation_element(0, FRAME_PC);
     let a1 = curr.get_evaluation_element(0, FRAME_DST_ADDR);
@@ -1217,7 +1137,6 @@
     let v2 = curr.get_evaluation_element(0, FRAME_OP0);
     let v3 = curr.get_evaluation_element(0, FRAME_OP1);
     let v4 = curr.get_evaluation_element(0, EXTRA_VAL);
->>>>>>> c5b09354
 
     constraints[PERMUTATION_ARGUMENT_0] =
         (z - (ap1 + alpha * vp1)) * p1 - (z - (a1 + alpha * v1)) * p0;
@@ -1241,37 +1160,11 @@
     let one = FieldElement::one();
     let z = &rap_challenges.z_range_check;
 
-<<<<<<< HEAD
-    constraints[RANGE_CHECK_INCREASING_0] = (curr[RANGE_CHECK_COL_1] - curr[RANGE_CHECK_COL_2])
-        * (curr[RANGE_CHECK_COL_2] - curr[RANGE_CHECK_COL_1] - one);
-    constraints[RANGE_CHECK_INCREASING_1] = (curr[RANGE_CHECK_COL_2] - curr[RANGE_CHECK_COL_3])
-        * (curr[RANGE_CHECK_COL_3] - curr[RANGE_CHECK_COL_2] - one);
-    constraints[RANGE_CHECK_INCREASING_2] = (curr[RANGE_CHECK_COL_3] - curr[RANGE_CHECK_COL_4])
-        * (curr[RANGE_CHECK_COL_4] - curr[RANGE_CHECK_COL_3] - one);
-    constraints[RANGE_CHECK_INCREASING_3] = (curr[RANGE_CHECK_COL_4] - next[RANGE_CHECK_COL_1])
-        * (next[RANGE_CHECK_COL_1] - curr[RANGE_CHECK_COL_4] - one);
-
-    let p0 = curr[PERMUTATION_ARGUMENT_RANGE_CHECK_COL_1];
-    let p0_next = next[PERMUTATION_ARGUMENT_RANGE_CHECK_COL_1];
-    let p1 = curr[PERMUTATION_ARGUMENT_RANGE_CHECK_COL_2];
-    let p2 = curr[PERMUTATION_ARGUMENT_RANGE_CHECK_COL_3];
-    let p3 = curr[PERMUTATION_ARGUMENT_RANGE_CHECK_COL_4];
-
-    let ap0_next = next[RANGE_CHECK_COL_1];
-    let ap1 = curr[RANGE_CHECK_COL_2];
-    let ap2 = curr[RANGE_CHECK_COL_3];
-    let ap3 = curr[RANGE_CHECK_COL_4];
-
-    let a0_next = next[OFF_DST];
-    let a1 = curr[OFF_OP0];
-    let a2 = curr[OFF_OP1];
-    let a3 = curr[RC_HOLES];
-=======
-    let rc_col_1 = curr.get_evaluation_element(0, RANGE_CHECK_COL_1 - builtin_offset);
-    let rc_col_2 = curr.get_evaluation_element(0, RANGE_CHECK_COL_2 - builtin_offset);
-    let rc_col_3 = curr.get_evaluation_element(0, RANGE_CHECK_COL_3 - builtin_offset);
-    let rc_col_4 = curr.get_evaluation_element(0, RANGE_CHECK_COL_4 - builtin_offset);
-    let next_rc_col_1 = next.get_evaluation_element(0, RANGE_CHECK_COL_1 - builtin_offset);
+    let rc_col_1 = curr.get_evaluation_element(0, RANGE_CHECK_COL_1);
+    let rc_col_2 = curr.get_evaluation_element(0, RANGE_CHECK_COL_2);
+    let rc_col_3 = curr.get_evaluation_element(0, RANGE_CHECK_COL_3);
+    let rc_col_4 = curr.get_evaluation_element(0, RANGE_CHECK_COL_4);
+    let next_rc_col_1 = next.get_evaluation_element(0, RANGE_CHECK_COL_1);
 
     constraints[RANGE_CHECK_INCREASING_0] = (rc_col_1 - rc_col_2) * (rc_col_2 - rc_col_1 - one);
     constraints[RANGE_CHECK_INCREASING_1] = (rc_col_2 - rc_col_3) * (rc_col_3 - rc_col_2 - one);
@@ -1279,27 +1172,21 @@
     constraints[RANGE_CHECK_INCREASING_3] =
         (rc_col_4 - next_rc_col_1) * (next_rc_col_1 - rc_col_4 - one);
 
-    let p0 =
-        curr.get_evaluation_element(0, PERMUTATION_ARGUMENT_RANGE_CHECK_COL_1 - builtin_offset);
-    let next_p0 =
-        next.get_evaluation_element(0, PERMUTATION_ARGUMENT_RANGE_CHECK_COL_1 - builtin_offset);
-    let p1 =
-        curr.get_evaluation_element(0, PERMUTATION_ARGUMENT_RANGE_CHECK_COL_2 - builtin_offset);
-    let p2 =
-        curr.get_evaluation_element(0, PERMUTATION_ARGUMENT_RANGE_CHECK_COL_3 - builtin_offset);
-    let p3 =
-        curr.get_evaluation_element(0, PERMUTATION_ARGUMENT_RANGE_CHECK_COL_4 - builtin_offset);
-
-    let next_ap0 = next.get_evaluation_element(0, RANGE_CHECK_COL_1 - builtin_offset);
-    let ap1 = curr.get_evaluation_element(0, RANGE_CHECK_COL_2 - builtin_offset);
-    let ap2 = curr.get_evaluation_element(0, RANGE_CHECK_COL_3 - builtin_offset);
-    let ap3 = curr.get_evaluation_element(0, RANGE_CHECK_COL_4 - builtin_offset);
+    let p0 = curr.get_evaluation_element(0, PERMUTATION_ARGUMENT_RANGE_CHECK_COL_1);
+    let next_p0 = next.get_evaluation_element(0, PERMUTATION_ARGUMENT_RANGE_CHECK_COL_1);
+    let p1 = curr.get_evaluation_element(0, PERMUTATION_ARGUMENT_RANGE_CHECK_COL_2);
+    let p2 = curr.get_evaluation_element(0, PERMUTATION_ARGUMENT_RANGE_CHECK_COL_3);
+    let p3 = curr.get_evaluation_element(0, PERMUTATION_ARGUMENT_RANGE_CHECK_COL_4);
+
+    let next_ap0 = next.get_evaluation_element(0, RANGE_CHECK_COL_1);
+    let ap1 = curr.get_evaluation_element(0, RANGE_CHECK_COL_2);
+    let ap2 = curr.get_evaluation_element(0, RANGE_CHECK_COL_3);
+    let ap3 = curr.get_evaluation_element(0, RANGE_CHECK_COL_4);
 
     let a0_next = next.get_evaluation_element(0, OFF_DST);
     let a1 = curr.get_evaluation_element(0, OFF_OP0);
     let a2 = curr.get_evaluation_element(0, OFF_OP1);
     let a3 = curr.get_evaluation_element(0, RC_HOLES);
->>>>>>> c5b09354
 
     constraints[RANGE_CHECK_0] = (z - ap1) * p1 - (z - a1) * p0;
     constraints[RANGE_CHECK_1] = (z - ap2) * p2 - (z - a2) * p1;
@@ -1312,58 +1199,35 @@
     op1_val + Felt252::one()
 }
 
-<<<<<<< HEAD
 // fn range_check_builtin(
 //     constraints: &mut [FieldElement<Stark252PrimeField>],
 //     frame: &Frame<Stark252PrimeField>,
 // ) {
-//     let curr = frame.get_row(0);
+//     let curr = frame.get_evaluation_step(0);
 
 //     constraints[RANGE_CHECK_BUILTIN] = evaluate_range_check_builtin_constraint(curr)
 // }
 
-// fn evaluate_range_check_builtin_constraint(curr: &[Felt252]) -> Felt252 {
-//     curr[RC_0]
-//         + curr[RC_1] * Felt252::from_hex("10000").unwrap()
-//         + curr[RC_2] * Felt252::from_hex("100000000").unwrap()
-//         + curr[RC_3] * Felt252::from_hex("1000000000000").unwrap()
-//         + curr[RC_4] * Felt252::from_hex("10000000000000000").unwrap()
-//         + curr[RC_5] * Felt252::from_hex("100000000000000000000").unwrap()
-//         + curr[RC_6] * Felt252::from_hex("1000000000000000000000000").unwrap()
-//         + curr[RC_7] * Felt252::from_hex("10000000000000000000000000000").unwrap()
-//         - curr[RC_VALUE]
+// fn evaluate_range_check_builtin_constraint(step: &StepView<Stark252PrimeField>) -> Felt252 {
+//     let rc_0 = step.get_evaluation_element(0, RC_0);
+//     let rc_1 = step.get_evaluation_element(0, RC_1);
+//     let rc_2 = step.get_evaluation_element(0, RC_2);
+//     let rc_3 = step.get_evaluation_element(0, RC_3);
+//     let rc_4 = step.get_evaluation_element(0, RC_4);
+//     let rc_5 = step.get_evaluation_element(0, RC_5);
+//     let rc_6 = step.get_evaluation_element(0, RC_6);
+//     let rc_7 = step.get_evaluation_element(0, RC_7);
+//     let rc_value = step.get_evaluation_element(0, RC_VALUE);
+
+//     rc_0 + rc_1 * Felt252::from_hex_unchecked("10000")
+//         + rc_2 * Felt252::from_hex_unchecked("100000000")
+//         + rc_3 * Felt252::from_hex_unchecked("1000000000000")
+//         + rc_4 * Felt252::from_hex_unchecked("10000000000000000")
+//         + rc_5 * Felt252::from_hex_unchecked("100000000000000000000")
+//         + rc_6 * Felt252::from_hex_unchecked("1000000000000000000000000")
+//         + rc_7 * Felt252::from_hex_unchecked("10000000000000000000000000000")
+//         - rc_value
 // }
-=======
-fn range_check_builtin(
-    constraints: &mut [FieldElement<Stark252PrimeField>],
-    frame: &Frame<Stark252PrimeField>,
-) {
-    let curr = frame.get_evaluation_step(0);
-
-    constraints[RANGE_CHECK_BUILTIN] = evaluate_range_check_builtin_constraint(curr)
-}
-
-fn evaluate_range_check_builtin_constraint(step: &StepView<Stark252PrimeField>) -> Felt252 {
-    let rc_0 = step.get_evaluation_element(0, RC_0);
-    let rc_1 = step.get_evaluation_element(0, RC_1);
-    let rc_2 = step.get_evaluation_element(0, RC_2);
-    let rc_3 = step.get_evaluation_element(0, RC_3);
-    let rc_4 = step.get_evaluation_element(0, RC_4);
-    let rc_5 = step.get_evaluation_element(0, RC_5);
-    let rc_6 = step.get_evaluation_element(0, RC_6);
-    let rc_7 = step.get_evaluation_element(0, RC_7);
-    let rc_value = step.get_evaluation_element(0, RC_VALUE);
-
-    rc_0 + rc_1 * Felt252::from_hex_unchecked("10000")
-        + rc_2 * Felt252::from_hex_unchecked("100000000")
-        + rc_3 * Felt252::from_hex_unchecked("1000000000000")
-        + rc_4 * Felt252::from_hex_unchecked("10000000000000000")
-        + rc_5 * Felt252::from_hex_unchecked("100000000000000000000")
-        + rc_6 * Felt252::from_hex_unchecked("1000000000000000000000000")
-        + rc_7 * Felt252::from_hex_unchecked("10000000000000000000000000000")
-        - rc_value
-}
->>>>>>> c5b09354
 
 /// Wrapper function for generating Cairo proofs without the need to specify
 /// concrete types.
@@ -1403,33 +1267,6 @@
     use super::*;
     use lambdaworks_math::field::element::FieldElement;
 
-<<<<<<< HEAD
-    // #[test]
-    // fn range_check_eval_works() {
-    //     let mut row: Vec<Felt252> = Vec::new();
-
-    //     for _ in 0..61 {
-    //         row.push(Felt252::zero());
-    //     }
-
-    //     row[super::RC_0] = Felt252::one();
-    //     row[super::RC_1] = Felt252::one();
-    //     row[super::RC_2] = Felt252::one();
-    //     row[super::RC_3] = Felt252::one();
-    //     row[super::RC_4] = Felt252::one();
-    //     row[super::RC_5] = Felt252::one();
-    //     row[super::RC_6] = Felt252::one();
-    //     row[super::RC_7] = Felt252::one();
-
-    //     row[super::RC_VALUE] = Felt252::from_hex("00010001000100010001000100010001").unwrap();
-    //     assert_eq!(
-    //         evaluate_range_check_builtin_constraint(&row),
-    //         Felt252::zero()
-    //     );
-    // }
-
-=======
->>>>>>> c5b09354
     #[test]
     fn test_build_auxiliary_trace_add_program_in_public_input_section_works() {
         let dummy_public_input = PublicInputs {
