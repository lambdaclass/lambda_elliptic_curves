--- conflicted
+++ resolved
@@ -28,12 +28,8 @@
         })
         .collect();
 
-<<<<<<< HEAD
     // FIXME: We should not hardcode this 1 in the second argument.
-    let trace = TraceTable::from_columns(&trace_columns, 1);
-=======
-    let trace = TraceTable::from_columns(trace_columns);
->>>>>>> 3b2e004f
+    let trace = TraceTable::from_columns(trace_columns, 1);
 
     // --------- VALIDATE BOUNDARY CONSTRAINTS ------------
     air.boundary_constraints(rap_challenges)
