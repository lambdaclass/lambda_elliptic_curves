--- conflicted
+++ resolved
@@ -6,44 +6,19 @@
 use crate::traits::AIR;
 use crate::{frame::Frame, prover::evaluate_polynomial_on_lde_domain};
 use lambdaworks_math::{
-<<<<<<< HEAD
-    fft::errors::FFTError,
-    field::{element::FieldElement, traits::IsFFTField},
-=======
-    fft::{cpu::roots_of_unity::get_powers_of_primitive_root_coset, errors::FFTError},
-    field::{
-        element::FieldElement,
-        traits::{IsFFTField, IsField, IsSubFieldOf},
-    },
->>>>>>> 3da725de
-    polynomial::Polynomial,
-    traits::AsBytes,
+    fft::errors::FFTError, field::element::FieldElement, polynomial::Polynomial, traits::AsBytes,
 };
 #[cfg(feature = "parallel")]
-use rayon::prelude::{
-    IndexedParallelIterator, IntoParallelIterator, IntoParallelRefIterator, ParallelIterator,
-};
+use rayon::prelude::{IndexedParallelIterator, IntoParallelIterator, ParallelIterator};
 
-<<<<<<< HEAD
-pub struct ConstraintEvaluator<F: IsFFTField> {
-    boundary_constraints: BoundaryConstraints<F>,
-}
-impl<F: IsFFTField> ConstraintEvaluator<F> {
-    pub fn new<A: AIR<Field = F>>(air: &A, rap_challenges: &[FieldElement<A::Field>]) -> Self {
-=======
-use super::boundary::BoundaryConstraints;
 #[cfg(all(debug_assertions, not(feature = "parallel")))]
 use crate::debug::check_boundary_polys_divisibility;
-use crate::traits::AIR;
-use crate::{domain::Domain, table::EvaluationTable};
-use crate::{frame::Frame, prover::evaluate_polynomial_on_lde_domain};
 
 pub struct ConstraintEvaluator<A: AIR> {
     boundary_constraints: BoundaryConstraints<A::FieldExtension>,
 }
 impl<A: AIR> ConstraintEvaluator<A> {
-    pub fn new(air: &A, rap_challenges: &A::RAPChallenges) -> Self {
->>>>>>> 3da725de
+    pub fn new(air: &A, rap_challenges: &[FieldElement<A::FieldExtension>]) -> Self {
         let boundary_constraints = air.boundary_constraints(rap_challenges);
 
         Self {
@@ -51,35 +26,19 @@
         }
     }
 
-<<<<<<< HEAD
-    pub fn evaluate<A>(
-        &self,
-        air: &A,
-        lde_trace: &LDETraceTable<F>,
-        domain: &Domain<F>,
-        transition_coefficients: &[FieldElement<F>],
-        boundary_coefficients: &[FieldElement<F>],
-        rap_challenges: &[FieldElement<F>],
-    ) -> Vec<FieldElement<F>>
-    where
-        A: AIR<Field = F> + Send + Sync,
-        FieldElement<F>: Serializable + Send + Sync,
-=======
     pub(crate) fn evaluate(
         &self,
         air: &A,
-        lde_table: &EvaluationTable<A::Field, A::FieldExtension>,
+        lde_trace: &LDETraceTable<A::Field, A::FieldExtension>,
         domain: &Domain<A::Field>,
         transition_coefficients: &[FieldElement<A::FieldExtension>],
         boundary_coefficients: &[FieldElement<A::FieldExtension>],
-        rap_challenges: &A::RAPChallenges,
+        rap_challenges: &[FieldElement<A::FieldExtension>],
     ) -> Vec<FieldElement<A::FieldExtension>>
     where
         FieldElement<A::Field>: AsBytes + Send + Sync,
         FieldElement<A::FieldExtension>: AsBytes + Send + Sync,
         A: Send + Sync,
-        A::RAPChallenges: Send + Sync,
->>>>>>> 3da725de
     {
         let boundary_constraints = &self.boundary_constraints;
         let number_of_b_constraints = boundary_constraints.constraints.len();
@@ -116,26 +75,23 @@
             .collect::<Result<Vec<Vec<FieldElement<A::Field>>>, FFTError>>()
             .unwrap();
 
-<<<<<<< HEAD
-        let n_col = lde_trace.num_cols();
-        let n_elem = domain.lde_roots_of_unity_coset.len();
-=======
->>>>>>> 3da725de
+        // let n_col = lde_trace.num_cols();
+        // let n_elem = domain.lde_roots_of_unity_coset.len();
         let boundary_polys_evaluations = boundary_constraints
             .constraints
             .iter()
             .map(|constraint| {
                 if constraint.is_aux {
-                    (0..lde_table.n_rows())
+                    (0..lde_trace.num_rows())
                         .map(|row| {
-                            let v = lde_table.get_aux(row, constraint.col);
+                            let v = lde_trace.get_aux(row, constraint.col);
                             v - &constraint.value
                         })
                         .collect()
                 } else {
-                    (0..lde_table.n_rows())
+                    (0..lde_trace.num_rows())
                         .map(|row| {
-                            let v = lde_table.get_main(row, constraint.col);
+                            let v = lde_trace.get_main(row, constraint.col);
                             v - &constraint.value
                         })
                         .collect()
@@ -159,11 +115,7 @@
                             * &boundary_polys_evaluations[constraint_index][domain_index]
                     })
             })
-<<<<<<< HEAD
-            .collect();
-=======
-            .collect::<Vec<FieldElement<A::FieldExtension>>>();
->>>>>>> 3da725de
+            .collect::<Vec<FieldElement<A::FieldExtension>>>(); // CHECK IF THIS TYPE DECLARATION IS NEEDED?
 
         #[cfg(all(debug_assertions, not(feature = "parallel")))]
         let boundary_zerofiers = Vec::new();
@@ -174,48 +126,7 @@
         #[cfg(all(debug_assertions, not(feature = "parallel")))]
         let mut transition_evaluations = Vec::new();
 
-<<<<<<< HEAD
         let mut transition_zerofiers_evals = air.transition_zerofier_evaluations(domain);
-=======
-        let transition_exemptions_polys = air.transition_exemptions();
-
-        let transition_exemptions_evaluations =
-            evaluate_transition_exemptions(transition_exemptions_polys, domain);
-        let num_exemptions = air.context().num_transition_exemptions();
-
-        let blowup_factor_order = u64::from(blowup_factor.trailing_zeros());
-
-        let offset = FieldElement::<A::Field>::from(air.context().proof_options.coset_offset);
-        let offset_pow = offset.pow(trace_length);
-        let one = FieldElement::one();
-        let mut zerofier_evaluations = get_powers_of_primitive_root_coset::<A::Field>(
-            blowup_factor_order,
-            blowup_factor as usize,
-            &offset_pow,
-        )
-        .unwrap()
-        .iter()
-        .map(|v| v - &one)
-        .collect::<Vec<_>>();
-
-        FieldElement::inplace_batch_inverse(&mut zerofier_evaluations).unwrap();
-
-        // Iterate over trace and domain and compute transitions
-        let evaluations_t_iter;
-        let zerofier_iter;
-        #[cfg(feature = "parallel")]
-        {
-            evaluations_t_iter = (0..domain.lde_roots_of_unity_coset.len()).into_par_iter();
-            zerofier_iter = evaluations_t_iter
-                .clone()
-                .map(|i| zerofier_evaluations[i % zerofier_evaluations.len()].clone());
-        }
-        #[cfg(not(feature = "parallel"))]
-        {
-            evaluations_t_iter = 0..domain.lde_roots_of_unity_coset.len();
-            zerofier_iter = zerofier_evaluations.iter().cycle();
-        }
->>>>>>> 3da725de
 
         // Iterate over all LDE domain and compute
         // the part of the composition polynomial
@@ -226,19 +137,8 @@
 
         let evaluations_t = evaluations_t_iter
             .zip(&boundary_evaluation)
-<<<<<<< HEAD
             .map(|(i, boundary)| {
                 let frame = Frame::read_from_lde(lde_trace, i, &air.context().transition_offsets);
-=======
-            .zip(zerofier_iter)
-            .map(|((i, boundary), zerofier)| {
-                let frame = Frame::<A::Field, A::FieldExtension>::read_from_lde_table(
-                    lde_table,
-                    i,
-                    blowup_factor,
-                    &air.context().transition_offsets,
-                );
->>>>>>> 3da725de
 
                 let periodic_values: Vec<_> = lde_periodic_columns
                     .iter()
@@ -258,14 +158,13 @@
                 // Add each term of the transition constraints to the
                 // composition polynomial, including the zerofier, the
                 // challenge and the exemption polynomial if it is necessary.
-<<<<<<< HEAD
                 let acc_transition = itertools::izip!(
                     evaluations_transition,
                     transition_zerofiers_eval,
                     transition_coefficients
                 )
                 .fold(FieldElement::zero(), |acc, (eval, zerof_eval, beta)| {
-                    acc + beta * eval * zerof_eval
+                    acc + zerof_eval * eval * beta
                 });
 
                 acc_transition + boundary
@@ -274,82 +173,4 @@
 
         evaluations_t
     }
-=======
-                let acc_transition = evaluations_transition
-                    .iter()
-                    .zip(&air.context().transition_exemptions)
-                    .zip(transition_coefficients)
-                    .fold(FieldElement::zero(), |acc, ((eval, exemption), beta)| {
-                        #[cfg(feature = "parallel")]
-                        let zerofier = zerofier.clone();
-
-                        // If there's no exemption, then
-                        // the zerofier remains as it was.
-                        if *exemption == 0 {
-                            acc + eval * zerofier * beta
-                        } else {
-                            //TODO: change how exemptions are indexed!
-                            if num_exemptions == 1 {
-                                acc + eval
-                                    * &transition_exemptions_evaluations[0][i]
-                                    * beta
-                                    * zerofier
-                            } else {
-                                // This case is not used for Cairo Programs, it can be improved in the future
-                                let vector = air
-                                    .context()
-                                    .transition_exemptions
-                                    .iter()
-                                    .cloned()
-                                    .filter(|elem| elem > &0)
-                                    .unique_by(|elem| *elem)
-                                    .collect::<Vec<usize>>();
-                                let index = vector
-                                    .iter()
-                                    .position(|elem_2| elem_2 == exemption)
-                                    .expect("is there");
-
-                                acc + eval
-                                    * &transition_exemptions_evaluations[index][i]
-                                    * zerofier
-                                    * beta
-                            }
-                        }
-                    });
-                // TODO: Remove clones
-
-                acc_transition + boundary
-            })
-            .collect::<Vec<FieldElement<A::FieldExtension>>>();
-
-        evaluations_t
-    }
-}
-
-fn evaluate_transition_exemptions<F: IsFFTField + IsSubFieldOf<E>, E: IsField>(
-    transition_exemptions: Vec<Polynomial<FieldElement<E>>>,
-    domain: &Domain<F>,
-) -> Vec<Vec<FieldElement<E>>>
-where
-    FieldElement<F>: Send + Sync + AsBytes,
-    FieldElement<E>: Send + Sync + AsBytes,
-    Polynomial<FieldElement<F>>: Send + Sync,
-{
-    #[cfg(feature = "parallel")]
-    let exemptions_iter = transition_exemptions.par_iter();
-    #[cfg(not(feature = "parallel"))]
-    let exemptions_iter = transition_exemptions.iter();
-
-    exemptions_iter
-        .map(|exemption| {
-            evaluate_polynomial_on_lde_domain(
-                exemption,
-                domain.blowup_factor,
-                domain.interpolation_domain_size,
-                &domain.coset_offset,
-            )
-            .unwrap()
-        })
-        .collect()
->>>>>>> 3da725de
 }