use std::marker::PhantomData;
#[cfg(feature = "instruments")]
use std::time::Instant;

use lambdaworks_crypto::merkle_tree::proof::Proof;
<<<<<<< HEAD
use lambdaworks_crypto::merkle_tree::traits::IsMerkleTreeBackend;
=======
>>>>>>> 5a938e7d
use lambdaworks_math::fft::cpu::bit_reversing::in_place_bit_reverse_permute;
use lambdaworks_math::fft::{errors::FFTError, polynomial::FFTPoly};
use lambdaworks_math::traits::Serializable;
use lambdaworks_math::{
    field::{element::FieldElement, traits::IsFFTField},
    polynomial::Polynomial,
};
use log::info;

#[cfg(feature = "parallel")]
use rayon::prelude::{IndexedParallelIterator, IntoParallelRefIterator, ParallelIterator};

use crate::config::FriMerkleTreeBackend;
#[cfg(debug_assertions)]
use crate::debug::validate_trace;
use crate::fri::fri_commitment::FriLayer;
use crate::fri::{Fri, IsFri};
use crate::transcript::IsStarkTranscript;

use super::config::{BatchedMerkleTree, Commitment};
use super::constraints::evaluator::ConstraintEvaluator;
use super::domain::Domain;
use super::frame::Frame;
use super::fri::fri_decommit::FriDecommitment;
use super::grinding::generate_nonce_with_grinding;
use super::proof::options::ProofOptions;
use super::proof::stark::{DeepPolynomialOpenings, StarkProof};
use super::trace::TraceTable;
use super::traits::AIR;

#[derive(Debug)]
pub enum ProvingError {
    WrongParameter(String),
}

pub struct Round1<F, A>
where
    F: IsFFTField,
    A: AIR<Field = F>,
    FieldElement<F>: Serializable,
{
    pub(crate) trace_polys: Vec<Polynomial<FieldElement<F>>>,
    pub(crate) lde_trace: TraceTable<F>,
    pub(crate) lde_trace_merkle_trees: Vec<BatchedMerkleTree<F>>,
    pub(crate) lde_trace_merkle_roots: Vec<Commitment>,
    pub(crate) rap_challenges: A::RAPChallenges,
}

pub struct Round2<F>
where
    F: IsFFTField,
    FieldElement<F>: Serializable,
{
    pub(crate) composition_poly_parts: Vec<Polynomial<FieldElement<F>>>,
    pub(crate) lde_composition_poly_evaluations: Vec<Vec<FieldElement<F>>>,
    pub(crate) composition_poly_merkle_tree: BatchedMerkleTree<F>,
    pub(crate) composition_poly_root: Commitment,
}

pub struct Round3<F: IsFFTField> {
    trace_ood_evaluations: Vec<Vec<FieldElement<F>>>,
    composition_poly_parts_ood_evaluation: Vec<FieldElement<F>>,
}

pub struct Round4<F: IsFFTField> {
    fri_last_value: FieldElement<F>,
    fri_layers_merkle_roots: Vec<Commitment>,
    deep_poly_openings: Vec<DeepPolynomialOpenings<F>>,
    deep_poly_openings_sym: Vec<DeepPolynomialOpenings<F>>,
    query_list: Vec<FriDecommitment<F>>,
    nonce: u64,
}

<<<<<<< HEAD
pub trait IsStarkProver {
    type Field: IsFFTField;
    type MerkleTreeBackend: IsMerkleTreeBackend<Node = [u8; 32]> + Clone;

    fn fri_commit_phase(
        number_layers: usize,
        p_0: Polynomial<FieldElement<Self::Field>>,
        transcript: &mut impl IsStarkTranscript<Self::Field>,
        coset_offset: &FieldElement<Self::Field>,
        domain_size: usize,
    ) -> (
        FieldElement<Self::Field>,
        Vec<FriLayer<Self::Field, Self::MerkleTreeBackend>>,
    )
    where
        FieldElement<Self::Field>: Serializable;

    fn fri_query_phase(
        fri_layers: &Vec<FriLayer<Self::Field, Self::MerkleTreeBackend>>,
        iotas: &[usize],
    ) -> Vec<FriDecommitment<Self::Field>>
    where
        FieldElement<Self::Field>: Serializable;

    fn batch_commit(
        vectors: &[Vec<FieldElement<Self::Field>>],
    ) -> (BatchedMerkleTree<Self::Field>, Commitment)
    where
        FieldElement<Self::Field>: Serializable,
    {
        let tree = BatchedMerkleTree::<Self::Field>::build(vectors);
        let commitment = tree.root;
        (tree, commitment)
=======
fn batch_commit<F>(vectors: &[Vec<FieldElement<F>>]) -> (BatchedMerkleTree<F>, Commitment)
where
    F: IsFFTField,
    FieldElement<F>: Serializable,
{
    let tree = BatchedMerkleTree::<F>::build(vectors);
    let commitment = tree.root;
    (tree, commitment)
}

pub fn evaluate_polynomial_on_lde_domain<F>(
    p: &Polynomial<FieldElement<F>>,
    blowup_factor: usize,
    domain_size: usize,
    offset: &FieldElement<F>,
) -> Result<Vec<FieldElement<F>>, FFTError>
where
    F: IsFFTField,
    Polynomial<FieldElement<F>>: FFTPoly<F>,
{
    let evaluations = p.evaluate_offset_fft(blowup_factor, Some(domain_size), offset)?;
    let step = evaluations.len() / (domain_size * blowup_factor);
    match step {
        1 => Ok(evaluations),
        _ => Ok(evaluations.into_iter().step_by(step).collect()),
>>>>>>> 5a938e7d
    }

<<<<<<< HEAD
    fn evaluate_polynomial_on_lde_domain(
        p: &Polynomial<FieldElement<Self::Field>>,
        blowup_factor: usize,
        domain_size: usize,
        offset: &FieldElement<Self::Field>,
    ) -> Result<Vec<FieldElement<Self::Field>>, FFTError>
    where
        Polynomial<FieldElement<Self::Field>>: FFTPoly<Self::Field>,
    {
        let evaluations = p.evaluate_offset_fft(blowup_factor, Some(domain_size), offset)?;
        let step = evaluations.len() / (domain_size * blowup_factor);
        match step {
            1 => Ok(evaluations),
            _ => Ok(evaluations.into_iter().step_by(step).collect()),
        }
    }
=======
fn apply_permutation<F: IsFFTField>(vector: &mut Vec<FieldElement<F>>, permutation: &[usize]) {
    assert_eq!(
        vector.len(),
        permutation.len(),
        "Vector and permutation must have the same length"
    );

    let mut temp = Vec::with_capacity(vector.len());
    for &index in permutation {
        temp.push(vector[index].clone());
    }

    vector.clear();
    vector.extend(temp);
}

/// This function returns the permutation that converts lambdaworks ordering of rows to the one used in the stone prover
pub fn get_stone_prover_domain_permutation(domain_size: usize, blowup_factor: usize) -> Vec<usize> {
    let mut permutation = Vec::new();
    let n = domain_size;

    let mut indices: Vec<usize> = (0..blowup_factor).collect();
    in_place_bit_reverse_permute(&mut indices);

    for i in indices.iter() {
        for j in 0..n {
            permutation.push(i + j * blowup_factor)
        }
    }

    for coset_indices in permutation.chunks_mut(n) {
        let mut temp = coset_indices.to_owned();
        in_place_bit_reverse_permute(&mut temp);
        for (j, elem) in coset_indices.iter_mut().enumerate() {
            *elem = temp[j];
        }
    }

    permutation.to_vec()
}

#[allow(clippy::type_complexity)]
fn interpolate_and_commit<F>(
    trace: &TraceTable<F>,
    domain: &Domain<F>,
    transcript: &mut impl IsStarkTranscript<F>,
) -> (
    Vec<Polynomial<FieldElement<F>>>,
    Vec<Vec<FieldElement<F>>>,
    BatchedMerkleTree<F>,
    Commitment,
)
where
    F: IsFFTField,
    FieldElement<F>: Serializable + Send + Sync,
{
    let trace_polys = trace.compute_trace_polys();
>>>>>>> 5a938e7d

    fn apply_permutation(vector: &mut Vec<FieldElement<Self::Field>>, permutation: &[usize]) {
        assert_eq!(
            vector.len(),
            permutation.len(),
            "Vector and permutation must have the same length"
        );

<<<<<<< HEAD
        let mut temp = Vec::with_capacity(vector.len());
        for &index in permutation {
            temp.push(vector[index].clone());
        }
=======
    let permutation =
        get_stone_prover_domain_permutation(domain.interpolation_domain_size, domain.blowup_factor);

    let mut lde_trace_permuted = lde_trace_evaluations.clone();

    for col in lde_trace_permuted.iter_mut() {
        apply_permutation(col, &permutation);
    }

    // Compute commitments [t_j].
    let lde_trace = TraceTable::new_from_cols(&lde_trace_permuted);
    let (lde_trace_merkle_tree, lde_trace_merkle_root) = batch_commit(&lde_trace.rows());
>>>>>>> 5a938e7d

        vector.clear();
        vector.extend(temp);
    }

    #[allow(clippy::type_complexity)]
    fn interpolate_and_commit(
        trace: &TraceTable<Self::Field>,
        domain: &Domain<Self::Field>,
        transcript: &mut impl IsStarkTranscript<Self::Field>,
    ) -> (
        Vec<Polynomial<FieldElement<Self::Field>>>,
        Vec<Vec<FieldElement<Self::Field>>>,
        BatchedMerkleTree<Self::Field>,
        Commitment,
    )
    where
        FieldElement<Self::Field>: Serializable + Send + Sync,
    {
        let trace_polys = trace.compute_trace_polys();

        // Evaluate those polynomials t_j on the large domain D_LDE.
        let lde_trace_evaluations = Self::compute_lde_trace_evaluations(&trace_polys, domain);

<<<<<<< HEAD
        // Compute commitments [t_j].
        let lde_trace = TraceTable::new_from_cols(&lde_trace_evaluations);
        let (lde_trace_merkle_tree, lde_trace_merkle_root) = Self::batch_commit(&lde_trace.rows());
=======
fn round_1_randomized_air_with_preprocessing<F: IsFFTField, A: AIR<Field = F>>(
    air: &A,
    main_trace: &TraceTable<F>,
    domain: &Domain<F>,
    transcript: &mut impl IsStarkTranscript<F>,
) -> Result<Round1<F, A>, ProvingError>
where
    FieldElement<F>: Serializable + Send + Sync,
{
    let (mut trace_polys, mut evaluations, main_merkle_tree, main_merkle_root) =
        interpolate_and_commit(main_trace, domain, transcript);

    let rap_challenges = air.build_rap_challenges(transcript);

    let aux_trace = air.build_auxiliary_trace(main_trace, &rap_challenges);

    let mut lde_trace_merkle_trees = vec![main_merkle_tree];
    let mut lde_trace_merkle_roots = vec![main_merkle_root];
    if !aux_trace.is_empty() {
        // Check that this is valid for interpolation
        let (aux_trace_polys, aux_trace_polys_evaluations, aux_merkle_tree, aux_merkle_root) =
            interpolate_and_commit(&aux_trace, domain, transcript);
        trace_polys.extend_from_slice(&aux_trace_polys);
        evaluations.extend_from_slice(&aux_trace_polys_evaluations);
        lde_trace_merkle_trees.push(aux_merkle_tree);
        lde_trace_merkle_roots.push(aux_merkle_root);
    }
>>>>>>> 5a938e7d

        // >>>> Send commitments: [tⱼ]
        transcript.append_bytes(&lde_trace_merkle_root);

        (
            trace_polys,
            lde_trace_evaluations,
            lde_trace_merkle_tree,
            lde_trace_merkle_root,
        )
    }

<<<<<<< HEAD
    fn compute_lde_trace_evaluations(
        trace_polys: &[Polynomial<FieldElement<Self::Field>>],
        domain: &Domain<Self::Field>,
    ) -> Vec<Vec<FieldElement<Self::Field>>>
    where
        FieldElement<Self::Field>: Send + Sync,
    {
        #[cfg(not(feature = "parallel"))]
        let trace_polys_iter = trace_polys.iter();
        #[cfg(feature = "parallel")]
        let trace_polys_iter = trace_polys.par_iter();

        trace_polys_iter
            .map(|poly| {
                Self::evaluate_polynomial_on_lde_domain(
                    poly,
                    domain.blowup_factor,
                    domain.interpolation_domain_size,
                    &domain.coset_offset,
                )
            })
            .collect::<Result<Vec<Vec<FieldElement<Self::Field>>>, FFTError>>()
            .unwrap()
=======
fn round_2_compute_composition_polynomial<F, A>(
    air: &A,
    domain: &Domain<F>,
    round_1_result: &Round1<F, A>,
    transition_coefficients: &[FieldElement<F>],
    boundary_coefficients: &[FieldElement<F>],
) -> Round2<F>
where
    F: IsFFTField,
    A: AIR<Field = F> + Send + Sync,
    A::RAPChallenges: Send + Sync,
    FieldElement<F>: Serializable + Send + Sync,
{
    // Create evaluation table
    let evaluator = ConstraintEvaluator::new(air, &round_1_result.rap_challenges);

    let constraint_evaluations = evaluator.evaluate(
        &round_1_result.lde_trace,
        domain,
        transition_coefficients,
        boundary_coefficients,
        &round_1_result.rap_challenges,
    );

    // Get the composition poly H
    let composition_poly = constraint_evaluations.compute_composition_poly(&domain.coset_offset);
    let (composition_poly_even, composition_poly_odd) = composition_poly.even_odd_decomposition();

    let lde_composition_poly_even_evaluations = evaluate_polynomial_on_lde_domain(
        &composition_poly_even,
        domain.blowup_factor,
        domain.interpolation_domain_size,
        &domain.coset_offset,
    )
    .unwrap();
    let lde_composition_poly_odd_evaluations = evaluate_polynomial_on_lde_domain(
        &composition_poly_odd,
        domain.blowup_factor,
        domain.interpolation_domain_size,
        &domain.coset_offset,
    )
    .unwrap();

    // TODO: Remove clones
    let composition_poly_evaluations: Vec<Vec<_>> = lde_composition_poly_even_evaluations
        .iter()
        .zip(&lde_composition_poly_odd_evaluations)
        .map(|(a, b)| vec![a.clone(), b.clone()])
        .collect();
    let (composition_poly_merkle_tree, composition_poly_root) =
        batch_commit(&composition_poly_evaluations);

    Round2 {
        composition_poly_even,
        lde_composition_poly_even_evaluations,
        composition_poly_merkle_tree,
        composition_poly_root,
        composition_poly_odd,
        lde_composition_poly_odd_evaluations,
>>>>>>> 5a938e7d
    }

<<<<<<< HEAD
    fn round_1_randomized_air_with_preprocessing<A: AIR<Field = Self::Field>>(
        air: &A,
        main_trace: &TraceTable<Self::Field>,
        domain: &Domain<Self::Field>,
        transcript: &mut impl IsStarkTranscript<Self::Field>,
    ) -> Result<Round1<Self::Field, A>, ProvingError>
    where
        FieldElement<Self::Field>: Serializable + Send + Sync,
    {
        let (mut trace_polys, mut evaluations, main_merkle_tree, main_merkle_root) =
            Self::interpolate_and_commit(main_trace, domain, transcript);

        let rap_challenges = air.build_rap_challenges(transcript);

        let aux_trace = air.build_auxiliary_trace(main_trace, &rap_challenges);

        let mut lde_trace_merkle_trees = vec![main_merkle_tree];
        let mut lde_trace_merkle_roots = vec![main_merkle_root];
        if !aux_trace.is_empty() {
            // Check that this is valid for interpolation
            let (aux_trace_polys, aux_trace_polys_evaluations, aux_merkle_tree, aux_merkle_root) =
                Self::interpolate_and_commit(&aux_trace, domain, transcript);
            trace_polys.extend_from_slice(&aux_trace_polys);
            evaluations.extend_from_slice(&aux_trace_polys_evaluations);
            lde_trace_merkle_trees.push(aux_merkle_tree);
            lde_trace_merkle_roots.push(aux_merkle_root);
        }

        let lde_trace = TraceTable::new_from_cols(&evaluations);

        Ok(Round1 {
            trace_polys,
            lde_trace,
            lde_trace_merkle_roots,
            lde_trace_merkle_trees,
            rap_challenges,
        })
=======
fn round_3_evaluate_polynomials_in_out_of_domain_element<F: IsFFTField, A: AIR<Field = F>>(
    air: &A,
    domain: &Domain<F>,
    round_1_result: &Round1<F, A>,
    round_2_result: &Round2<F>,
    z: &FieldElement<F>,
) -> Round3<F>
where
    FieldElement<F>: Serializable,
{
    let z_squared = z.square();

    // Evaluate H_1 and H_2 in z^2.
    let composition_poly_even_ood_evaluation =
        round_2_result.composition_poly_even.evaluate(&z_squared);
    let composition_poly_odd_ood_evaluation =
        round_2_result.composition_poly_odd.evaluate(&z_squared);

    // Returns the Out of Domain Frame for the given trace polynomials, out of domain evaluation point (called `z` in the literature),
    // frame offsets given by the AIR and primitive root used for interpolating the trace polynomials.
    // An out of domain frame is nothing more than the evaluation of the trace polynomials in the points required by the
    // verifier to check the consistency between the trace and the composition polynomial.
    //
    // In the fibonacci example, the ood frame is simply the evaluations `[t(z), t(z * g), t(z * g^2)]`, where `t` is the trace
    // polynomial and `g` is the primitive root of unity used when interpolating `t`.
    let trace_ood_evaluations = Frame::get_trace_evaluations(
        &round_1_result.trace_polys,
        z,
        &air.context().transition_offsets,
        &domain.trace_primitive_root,
    );

    Round3 {
        trace_ood_evaluations,
        composition_poly_even_ood_evaluation,
        composition_poly_odd_ood_evaluation,
>>>>>>> 5a938e7d
    }

<<<<<<< HEAD
    fn commit_composition_polynomial(
        lde_composition_poly_parts_evaluations: &[Vec<FieldElement<Self::Field>>],
    ) -> (BatchedMerkleTree<Self::Field>, Commitment)
    where
        FieldElement<Self::Field>: Serializable,
    {
        // TODO: Remove clones
        let number_of_parts = lde_composition_poly_parts_evaluations.len();
        let mut lde_composition_poly_evaluations = Vec::new();
        for i in 0..lde_composition_poly_parts_evaluations[0].len() {
            let mut row = Vec::new();
            for j in 0..number_of_parts {
                row.push(lde_composition_poly_parts_evaluations[j][i].clone());
            }
            lde_composition_poly_evaluations.push(row);
        }

        Self::batch_commit(&lde_composition_poly_evaluations)
=======
fn round_4_compute_and_run_fri_on_the_deep_composition_polynomial<
    F: IsFFTField,
    A: AIR<Field = F>,
>(
    air: &A,
    domain: &Domain<F>,
    round_1_result: &Round1<F, A>,
    round_2_result: &Round2<F>,
    round_3_result: &Round3<F>,
    z: &FieldElement<F>,
    transcript: &mut impl IsStarkTranscript<F>,
) -> Round4<F>
where
    FieldElement<F>: Serializable + Send + Sync,
{
    let coset_offset_u64 = air.context().proof_options.coset_offset;
    let coset_offset = FieldElement::<F>::from(coset_offset_u64);

    // <<<< Receive challenges: 𝛾, 𝛾'
    let composition_poly_coeffients = [
        transcript.sample_field_element(),
        transcript.sample_field_element(),
    ];
    // <<<< Receive challenges: 𝛾ⱼ, 𝛾ⱼ'
    let trace_poly_coeffients = batch_sample_challenges::<F>(
        air.context().transition_offsets.len() * air.context().trace_columns,
        transcript,
    );

    // Compute p₀ (deep composition polynomial)
    let deep_composition_poly = compute_deep_composition_poly(
        air,
        &round_1_result.trace_polys,
        round_2_result,
        round_3_result,
        z,
        &domain.trace_primitive_root,
        &composition_poly_coeffients,
        &trace_poly_coeffients,
    );

    let domain_size = domain.lde_roots_of_unity_coset.len();

    // FRI commit and query phases
    let (fri_last_value, fri_layers) = fri_commit_phase(
        domain.root_order as usize,
        deep_composition_poly,
        transcript,
        &coset_offset,
        domain_size,
    );

    // grinding: generate nonce and append it to the transcript
    let grinding_factor = air.context().proof_options.grinding_factor;
    let transcript_challenge = transcript.state();
    let nonce = generate_nonce_with_grinding(&transcript_challenge, grinding_factor)
        .expect("nonce not found");
    transcript.append_bytes(&nonce.to_be_bytes());

    let (query_list, iotas) = fri_query_phase(air, domain_size, &fri_layers, transcript);

    let fri_layers_merkle_roots: Vec<_> = fri_layers
        .iter()
        .map(|layer| layer.merkle_tree.root)
        .collect();

    let deep_poly_openings =
        open_deep_composition_poly(domain, round_1_result, round_2_result, &iotas);

    Round4 {
        fri_last_value,
        fri_layers_merkle_roots,
        deep_poly_openings,
        query_list,
        nonce,
>>>>>>> 5a938e7d
    }

<<<<<<< HEAD
    fn round_2_compute_composition_polynomial<A>(
        air: &A,
        domain: &Domain<Self::Field>,
        round_1_result: &Round1<Self::Field, A>,
        transition_coefficients: &[FieldElement<Self::Field>],
        boundary_coefficients: &[FieldElement<Self::Field>],
    ) -> Round2<Self::Field>
    where
        A: AIR<Field = Self::Field> + Send + Sync,
        A::RAPChallenges: Send + Sync,
        FieldElement<Self::Field>: Serializable + Send + Sync,
    {
        // Create evaluation table
        let evaluator = ConstraintEvaluator::new(air, &round_1_result.rap_challenges);

        let constraint_evaluations = evaluator.evaluate(
            &round_1_result.lde_trace,
            domain,
            transition_coefficients,
            boundary_coefficients,
            &round_1_result.rap_challenges,
        );

        // Get the composition poly H
        let composition_poly =
            constraint_evaluations.compute_composition_poly(&domain.coset_offset);

        let number_of_parts = air.composition_poly_degree_bound() / air.trace_length();
        let composition_poly_parts = composition_poly.break_in_parts(number_of_parts);


        let lde_composition_poly_parts_evaluations: Vec<_> = composition_poly_parts
            .iter()
            .map(|part| {
                Self::evaluate_polynomial_on_lde_domain(
                    part,
                    domain.blowup_factor,
                    domain.interpolation_domain_size,
                    &domain.coset_offset,
=======
/// Returns the DEEP composition polynomial that the prover then commits to using
/// FRI. This polynomial is a linear combination of the trace polynomial and the
/// composition polynomial, with coefficients sampled by the verifier (i.e. using Fiat-Shamir).
#[allow(clippy::too_many_arguments)]
fn compute_deep_composition_poly<A, F>(
    air: &A,
    trace_polys: &[Polynomial<FieldElement<F>>],
    round_2_result: &Round2<F>,
    round_3_result: &Round3<F>,
    z: &FieldElement<F>,
    primitive_root: &FieldElement<F>,
    composition_poly_gammas: &[FieldElement<F>; 2],
    trace_terms_gammas: &[FieldElement<F>],
) -> Polynomial<FieldElement<F>>
where
    A: AIR,
    F: IsFFTField,
    FieldElement<F>: Serializable + Send + Sync,
{
    // Compute composition polynomial terms of the deep composition polynomial.
    let h_1 = &round_2_result.composition_poly_even;
    let h_1_z2 = &round_3_result.composition_poly_even_ood_evaluation;
    let h_2 = &round_2_result.composition_poly_odd;
    let h_2_z2 = &round_3_result.composition_poly_odd_ood_evaluation;
    let gamma = &composition_poly_gammas[0];
    let gamma_p = &composition_poly_gammas[1];
    let z_squared = z.square();

    // 𝛾 ( H₁ − H₁(z²) ) / ( X − z² )
    let mut h_1_term = gamma * (h_1 - h_1_z2);
    h_1_term.ruffini_division_inplace(&z_squared);

    // 𝛾' ( H₂ − H₂(z²) ) / ( X − z² )
    let mut h_2_term = gamma_p * (h_2 - h_2_z2);
    h_2_term.ruffini_division_inplace(&z_squared);

    // Get trace evaluations needed for the trace terms of the deep composition polynomial
    let transition_offsets = &air.context().transition_offsets;
    let trace_frame_evaluations = &round_3_result.trace_ood_evaluations;

    // Compute the sum of all the trace terms of the deep composition polynomial.
    // There is one term for every trace polynomial and for every row in the frame.
    // ∑ ⱼₖ [ 𝛾ₖ ( tⱼ − tⱼ(z) ) / ( X − zgᵏ )]

    // @@@ this could be const
    let trace_frame_length = trace_frame_evaluations.len();

    #[cfg(feature = "parallel")]
    let trace_term = trace_polys
        .par_iter()
        .enumerate()
        .fold(
            || Polynomial::zero(),
            |trace_terms, (i, t_j)| {
                compute_trace_term(
                    &trace_terms,
                    (i, t_j),
                    trace_frame_length,
                    trace_terms_gammas,
                    trace_frame_evaluations,
                    transition_offsets,
                    (z, primitive_root),
>>>>>>> 5a938e7d
                )
                .unwrap()
            })
            .collect();

        let (composition_poly_merkle_tree, composition_poly_root) =
            Self::commit_composition_polynomial(&lde_composition_poly_parts_evaluations);

        Round2 {
            lde_composition_poly_evaluations: lde_composition_poly_parts_evaluations,
            composition_poly_parts,
            composition_poly_merkle_tree,
            composition_poly_root,
        }
    }

    fn round_3_evaluate_polynomials_in_out_of_domain_element<A: AIR<Field = Self::Field>>(
        air: &A,
        domain: &Domain<Self::Field>,
        round_1_result: &Round1<Self::Field, A>,
        round_2_result: &Round2<Self::Field>,
        z: &FieldElement<Self::Field>,
    ) -> Round3<Self::Field>
    where
        FieldElement<Self::Field>: Serializable,
    {
        let z_power = z.pow(round_2_result.composition_poly_parts.len());

        // Evaluate H_i in z^N for all i, where N is the number of parts the composition poly was
        // broken into.
        let composition_poly_parts_ood_evaluation: Vec<_> = round_2_result
            .composition_poly_parts
            .iter()
            .map(|part| part.evaluate(&z_power))
            .collect();

        // Returns the Out of Domain Frame for the given trace polynomials, out of domain evaluation point (called `z` in the literature),
        // frame offsets given by the AIR and primitive root used for interpolating the trace polynomials.
        // An out of domain frame is nothing more than the evaluation of the trace polynomials in the points required by the
        // verifier to check the consistency between the trace and the composition polynomial.
        //
        // In the fibonacci example, the ood frame is simply the evaluations `[t(z), t(z * g), t(z * g^2)]`, where `t` is the trace
        // polynomial and `g` is the primitive root of unity used when interpolating `t`.
        let trace_ood_evaluations = Frame::get_trace_evaluations(
            &round_1_result.trace_polys,
            z,
            &air.context().transition_offsets,
            &domain.trace_primitive_root,
        );

        Round3 {
            trace_ood_evaluations,
            composition_poly_parts_ood_evaluation,
        }
    }

    fn round_4_compute_and_run_fri_on_the_deep_composition_polynomial<A: AIR<Field = Self::Field>>(
        air: &A,
        domain: &Domain<Self::Field>,
        round_1_result: &Round1<Self::Field, A>,
        round_2_result: &Round2<Self::Field>,
        round_3_result: &Round3<Self::Field>,
        z: &FieldElement<Self::Field>,
        transcript: &mut impl IsStarkTranscript<Self::Field>,
    ) -> Round4<Self::Field>
    where
        FieldElement<Self::Field>: Serializable + Send + Sync,
    {
        let coset_offset_u64 = air.context().proof_options.coset_offset;
        let coset_offset = FieldElement::<Self::Field>::from(coset_offset_u64);

        let gamma = transcript.sample_field_element();
        let n_terms_composition_poly = round_2_result.lde_composition_poly_evaluations.len();
        let n_terms_trace = air.context().transition_offsets.len() * air.context().trace_columns;

        // <<<< Receive challenges: 𝛾, 𝛾'
        let mut deep_composition_coefficients: Vec<_> =
            core::iter::successors(Some(FieldElement::one()), |x| Some(x * &gamma))
                .take(n_terms_composition_poly + n_terms_trace)
                .collect();

        let trace_poly_coeffients: Vec<_> = deep_composition_coefficients
            .drain(..n_terms_trace)
            .collect();

        // <<<< Receive challenges: 𝛾ⱼ, 𝛾ⱼ'
        let gammas = deep_composition_coefficients;

        // Compute p₀ (deep composition polynomial)
        let deep_composition_poly = Self::compute_deep_composition_poly(
            air,
            &round_1_result.trace_polys,
            round_2_result,
            round_3_result,
            z,
            &domain.trace_primitive_root,
            &gammas,
            &trace_poly_coeffients,
        );

        let domain_size = domain.lde_roots_of_unity_coset.len();

        // FRI commit and query phases
        let (fri_last_value, fri_layers) = Self::fri_commit_phase(
            domain.root_order as usize,
            deep_composition_poly,
            transcript,
            &coset_offset,
            domain_size,
        );

        // grinding: generate nonce and append it to the transcript
        let security_bits = air.context().proof_options.grinding_factor;
        let mut nonce = 0;
        if security_bits > 0 {
            let transcript_challenge = transcript.state();
            nonce = generate_nonce_with_grinding(&transcript_challenge, security_bits)
                .expect("nonce not found");
            transcript.append_bytes(&nonce.to_be_bytes());
        }

        let number_of_queries = air.options().fri_number_of_queries;
        let iotas = Self::sample_query_indexes(number_of_queries, &domain, transcript);
        let query_list = Self::fri_query_phase(&fri_layers, &iotas);

        let fri_layers_merkle_roots: Vec<_> = fri_layers
            .iter()
            .map(|layer| layer.merkle_tree.root)
            .collect();

        let (deep_poly_openings, deep_poly_openings_sym) =
            Self::open_deep_composition_poly(domain, round_1_result, round_2_result, &iotas);

        Round4 {
            fri_last_value,
            fri_layers_merkle_roots,
            deep_poly_openings,
            deep_poly_openings_sym,
            query_list,
            nonce,
        }
    }

    fn sample_query_indexes(
        number_of_queries: usize,
        domain: &Domain<Self::Field>,
        transcript: &mut impl IsStarkTranscript<Self::Field>,
    ) -> Vec<usize> {
        (0..number_of_queries)
            .map(|_| (transcript.sample_u64(domain.lde_roots_of_unity_coset.len() as u64)) as usize)
            .collect::<Vec<usize>>()
    }

    /// Returns the DEEP composition polynomial that the prover then commits to using
    /// FRI. This polynomial is a linear combination of the trace polynomial and the
    /// composition polynomial, with coefficients sampled by the verifier (i.e. using Fiat-Shamir).
    #[allow(clippy::too_many_arguments)]
    fn compute_deep_composition_poly<A>(
        air: &A,
        trace_polys: &[Polynomial<FieldElement<Self::Field>>],
        round_2_result: &Round2<Self::Field>,
        round_3_result: &Round3<Self::Field>,
        z: &FieldElement<Self::Field>,
        primitive_root: &FieldElement<Self::Field>,
        composition_poly_gammas: &[FieldElement<Self::Field>],
        trace_terms_gammas: &[FieldElement<Self::Field>],
    ) -> Polynomial<FieldElement<Self::Field>>
    where
        A: AIR<Field = Self::Field>,
        FieldElement<Self::Field>: Serializable + Send + Sync,
    {
        let domain = Domain::new(air);
        let z_power = z.pow(round_2_result.composition_poly_parts.len());

        // ∑ᵢ 𝛾ᵢ ( Hᵢ − Hᵢ(z^N) ) / ( X − z^N )
        let mut h_terms = Polynomial::zero();
        for (i, part) in round_2_result.composition_poly_parts.iter().enumerate() {
            // h_i_eval is the evaluation of the i-th part of the composition polynomial at z^N,
            // where N is the number of parts of the composition polynomial.
            let h_i_eval = &round_3_result.composition_poly_parts_ood_evaluation[i];
            let h_i_term = &composition_poly_gammas[i] * (part - h_i_eval);
            h_terms = h_terms + h_i_term;
        }
        assert_eq!(h_terms.evaluate(&z_power), FieldElement::zero());
        h_terms.ruffini_division_inplace(&z_power);

        // Get trace evaluations needed for the trace terms of the deep composition polynomial
        let transition_offsets = &air.context().transition_offsets;
        let trace_frame_evaluations = &round_3_result.trace_ood_evaluations;

        // Compute the sum of all the trace terms of the deep composition polynomial.
        // There is one term for every trace polynomial and for every row in the frame.
        // ∑ ⱼₖ [ 𝛾ₖ ( tⱼ − tⱼ(z) ) / ( X − zgᵏ )]

        // @@@ this could be const
        let trace_frame_length = trace_frame_evaluations.len();

        #[cfg(feature = "parallel")]
        let trace_terms = trace_polys
            .par_iter()
            .enumerate()
            .fold(
                || Polynomial::zero(),
                |trace_terms, (i, t_j)| {
                    compute_trace_term(
                        &trace_terms,
                        (i, t_j),
                        trace_frame_length,
                        trace_terms_gammas,
                        trace_frame_evaluations,
                        transition_offsets,
                        (z, primitive_root),
                    )
                },
            )
            .reduce(|| Polynomial::zero(), |a, b| a + b);

        #[cfg(not(feature = "parallel"))]
        let trace_terms =
            trace_polys
                .iter()
                .enumerate()
                .fold(Polynomial::zero(), |trace_terms, (i, t_j)| {
                    Self::compute_trace_term(
                        &trace_terms,
                        (i, t_j),
                        trace_frame_length,
                        trace_terms_gammas,
                        trace_frame_evaluations,
                        transition_offsets,
                        (z, primitive_root),
                    )
                });

        h_terms + trace_terms
    }

    fn compute_trace_term(
        trace_terms: &Polynomial<FieldElement<Self::Field>>,
        (i, t_j): (usize, &Polynomial<FieldElement<Self::Field>>),
        trace_frame_length: usize,
        trace_terms_gammas: &[FieldElement<Self::Field>],
        trace_frame_evaluations: &[Vec<FieldElement<Self::Field>>],
        transition_offsets: &[usize],
        (z, primitive_root): (&FieldElement<Self::Field>, &FieldElement<Self::Field>),
    ) -> Polynomial<FieldElement<Self::Field>>
    where
        FieldElement<Self::Field>: Serializable + Send + Sync,
    {
        let i_times_trace_frame_evaluation = i * trace_frame_length;
        let iter_trace_gammas = trace_terms_gammas
            .iter()
            .skip(i_times_trace_frame_evaluation);
        let trace_int = trace_frame_evaluations
            .iter()
            .zip(transition_offsets)
            .zip(iter_trace_gammas)
            .fold(
                Polynomial::zero(),
                |trace_agg, ((eval, offset), trace_gamma)| {
                    // @@@ we can avoid this clone
                    let t_j_z = &eval[i];
                    // @@@ this can be pre-computed
                    let z_shifted = z * primitive_root.pow(*offset);
                    let mut poly = t_j - t_j_z;
                    poly.ruffini_division_inplace(&z_shifted);
                    trace_agg + poly * trace_gamma
                },
            );

<<<<<<< HEAD
        trace_terms + trace_int
    }

    fn open_composition_poly(
        _domain: &Domain<Self::Field>,
        composition_poly_merkle_tree: &BatchedMerkleTree<Self::Field>,
        lde_composition_poly_evaluations: &[Vec<FieldElement<Self::Field>>],
        index: usize,
    ) -> (Proof<Commitment>, Vec<FieldElement<Self::Field>>)
    where
        FieldElement<Self::Field>: Serializable,
    {
        let proof = composition_poly_merkle_tree
            .get_proof_by_pos(index)
            .unwrap();

        // Hi openings
        let lde_composition_poly_parts_evaluation: Vec<_> = lde_composition_poly_evaluations
            .iter()
            .map(|part| part[index].clone())
            .collect();

        (proof, lde_composition_poly_parts_evaluation)
    }

    fn open_trace_polys(
        _domain: &Domain<Self::Field>,
        lde_trace_merkle_trees: &Vec<BatchedMerkleTree<Self::Field>>,
        lde_trace: &TraceTable<Self::Field>,
        index: usize,
    ) -> (Vec<Proof<Commitment>>, Vec<FieldElement<Self::Field>>)
    where
        FieldElement<Self::Field>: Serializable,
    {
        let lde_trace_evaluations = lde_trace.get_row(index).to_vec();

        // Trace polynomials openings
        #[cfg(feature = "parallel")]
        let merkle_trees_iter = lde_trace_merkle_trees.par_iter();
        #[cfg(not(feature = "parallel"))]
        let merkle_trees_iter = lde_trace_merkle_trees.iter();

        let lde_trace_merkle_proofs: Vec<Proof<[u8; 32]>> = merkle_trees_iter
            .map(|tree| tree.get_proof_by_pos(index).unwrap())
            .collect();

        (lde_trace_merkle_proofs, lde_trace_evaluations)
    }

    /// Open the deep composition polynomial on a list of indexes
    /// and their symmetric elements.
    fn open_deep_composition_poly<A: AIR<Field = Self::Field>>(
        domain: &Domain<Self::Field>,
        round_1_result: &Round1<Self::Field, A>,
        round_2_result: &Round2<Self::Field>,
        indexes_to_open: &[usize], // list of iotas
    ) -> (
        Vec<DeepPolynomialOpenings<Self::Field>>,
        Vec<DeepPolynomialOpenings<Self::Field>>,
    )
    where
        FieldElement<Self::Field>: Serializable,
    {
        let indexes_symmetric: Vec<_> = indexes_to_open
            .iter()
            .map(|iota| iota + domain.lde_roots_of_unity_coset.len() / 2)
            .collect();

        let all_indexes = vec![indexes_symmetric, indexes_to_open.to_vec()];
        let mut openings: Vec<_> =
            all_indexes
                .iter()
                .map(|indexes| {
                    indexes.iter().map(|index_to_open| {
                let index = index_to_open % domain.lde_roots_of_unity_coset.len();

                let (lde_composition_poly_proof, lde_composition_poly_parts_evaluation) =
                    Self::open_composition_poly(
                        domain,
                        &round_2_result.composition_poly_merkle_tree,
                        &round_2_result.lde_composition_poly_evaluations,
                        index,
                    );

                let (lde_trace_merkle_proofs, lde_trace_evaluations) = Self::open_trace_polys(
                    domain,
                    &round_1_result.lde_trace_merkle_trees,
                    &round_1_result.lde_trace,
                    index,
                );

                DeepPolynomialOpenings {
                    lde_composition_poly_proof,
                    lde_composition_poly_parts_evaluation,
                    lde_trace_merkle_proofs,
                    lde_trace_evaluations,
                }
            }).collect()
                })
                .collect();
        (openings.pop().unwrap(), openings.pop().unwrap())
    }

    // FIXME remove unwrap() calls and return errors
    fn prove<A>(
        main_trace: &TraceTable<Self::Field>,
        pub_inputs: &A::PublicInputs,
        proof_options: &ProofOptions,
        mut transcript: impl IsStarkTranscript<Self::Field>,
    ) -> Result<StarkProof<Self::Field>, ProvingError>
    where
        A: AIR<Field = Self::Field> + Send + Sync,
        A::RAPChallenges: Send + Sync,
        FieldElement<Self::Field>: Serializable + Send + Sync,
    {
        info!("Started proof generation...");
        #[cfg(feature = "instruments")]
        println!("- Started round 0: Air Initialization");
        #[cfg(feature = "instruments")]
        let timer0 = Instant::now();

        let air = A::new(main_trace.n_rows(), pub_inputs, proof_options);
        let domain = Domain::new(&air);

        #[cfg(feature = "instruments")]
        let elapsed0 = timer0.elapsed();
        #[cfg(feature = "instruments")]
        println!("  Time spent: {:?}", elapsed0);

        // ===================================
        // ==========|   Round 1   |==========
        // ===================================

        #[cfg(feature = "instruments")]
        println!("- Started round 1: RAP");
        #[cfg(feature = "instruments")]
        let timer1 = Instant::now();

        let round_1_result = Self::round_1_randomized_air_with_preprocessing::<A>(
            &air,
            main_trace,
            &domain,
            &mut transcript,
        )?;

        #[cfg(debug_assertions)]
        validate_trace(
            &air,
            &round_1_result.trace_polys,
            &domain,
            &round_1_result.rap_challenges,
=======
fn compute_trace_term<F>(
    trace_terms: &Polynomial<FieldElement<F>>,
    (i, t_j): (usize, &Polynomial<FieldElement<F>>),
    trace_frame_length: usize,
    trace_terms_gammas: &[FieldElement<F>],
    trace_frame_evaluations: &[Vec<FieldElement<F>>],
    transition_offsets: &[usize],
    (z, primitive_root): (&FieldElement<F>, &FieldElement<F>),
) -> Polynomial<FieldElement<F>>
where
    F: IsFFTField,
    FieldElement<F>: Serializable + Send + Sync,
{
    let i_times_trace_frame_evaluation = i * trace_frame_length;
    let iter_trace_gammas = trace_terms_gammas
        .iter()
        .skip(i_times_trace_frame_evaluation);
    let trace_int = trace_frame_evaluations
        .iter()
        .zip(transition_offsets)
        .zip(iter_trace_gammas)
        .fold(
            Polynomial::zero(),
            |trace_agg, ((eval, offset), trace_gamma)| {
                // @@@ we can avoid this clone
                let t_j_z = &eval[i];
                // @@@ this can be pre-computed
                let z_shifted = z * primitive_root.pow(*offset);
                let mut poly = t_j - t_j_z;
                poly.ruffini_division_inplace(&z_shifted);
                trace_agg + poly * trace_gamma
            },
>>>>>>> 5a938e7d
        );

        #[cfg(feature = "instruments")]
        let elapsed1 = timer1.elapsed();
        #[cfg(feature = "instruments")]
        println!("  Time spent: {:?}", elapsed1);

<<<<<<< HEAD
        // ===================================
        // ==========|   Round 2   |==========
        // ===================================
=======
fn open_deep_composition_poly<F: IsFFTField, A: AIR<Field = F>>(
    domain: &Domain<F>,
    round_1_result: &Round1<F, A>,
    round_2_result: &Round2<F>,
    indexes_to_open: &[usize], // list of iotas
) -> Vec<DeepPolynomialOpenings<F>>
where
    FieldElement<F>: Serializable,
{
    let permutation =
        get_stone_prover_domain_permutation(domain.interpolation_domain_size, domain.blowup_factor);
    indexes_to_open
        .iter()
        .map(|index_to_open| {
            let index = index_to_open % domain.lde_roots_of_unity_coset.len();

            let lde_composition_poly_proof = round_2_result
                .composition_poly_merkle_tree
                .get_proof_by_pos(index)
                .unwrap();
>>>>>>> 5a938e7d

        #[cfg(feature = "instruments")]
        println!("- Started round 2: Compute composition polynomial");
        #[cfg(feature = "instruments")]
        let timer2 = Instant::now();

        // <<<< Receive challenge: 𝛽
        let beta = transcript.sample_field_element();
        let num_boundary_constraints = air
            .boundary_constraints(&round_1_result.rap_challenges)
            .constraints
            .len();

<<<<<<< HEAD
        let num_transition_constraints = air.context().num_transition_constraints;

        let mut coefficients: Vec<_> =
            core::iter::successors(Some(FieldElement::one()), |x| Some(x * &beta))
                .take(num_boundary_constraints + num_transition_constraints)
                .collect();

        let transition_coefficients: Vec<_> =
            coefficients.drain(..num_transition_constraints).collect();
        let boundary_coefficients = coefficients;

        let round_2_result = Self::round_2_compute_composition_polynomial(
            &air,
            &domain,
            &round_1_result,
            &transition_coefficients,
            &boundary_coefficients,
        );

        // >>>> Send commitments: [H₁], [H₂]
        transcript.append_bytes(&round_2_result.composition_poly_root);

        #[cfg(feature = "instruments")]
        let elapsed2 = timer2.elapsed();
        #[cfg(feature = "instruments")]
        println!("  Time spent: {:?}", elapsed2);

        // ===================================
        // ==========|   Round 3   |==========
        // ===================================

        #[cfg(feature = "instruments")]
        println!("- Started round 3: Evaluate polynomial in out of domain elements");
        #[cfg(feature = "instruments")]
        let timer3 = Instant::now();

        // <<<< Receive challenge: z
        let z = transcript.sample_z_ood(
            &domain.lde_roots_of_unity_coset,
            &domain.trace_roots_of_unity,
        );

        let round_3_result = Self::round_3_evaluate_polynomials_in_out_of_domain_element(
            &air,
            &domain,
            &round_1_result,
            &round_2_result,
            &z,
        );

        // >>>> Send values: tⱼ(zgᵏ)
        for i in 0..round_3_result.trace_ood_evaluations[0].len() {
            for j in 0..round_3_result.trace_ood_evaluations.len() {
                transcript.append_field_element(&round_3_result.trace_ood_evaluations[j][i]);
=======
            let lde_trace_evaluations = round_1_result.lde_trace.get_row(index).to_vec();

            let index = permutation[index];
            // Trace polynomials openings
            #[cfg(feature = "parallel")]
            let merkle_trees_iter = round_1_result.lde_trace_merkle_trees.par_iter();
            #[cfg(not(feature = "parallel"))]
            let merkle_trees_iter = round_1_result.lde_trace_merkle_trees.iter();

            let lde_trace_merkle_proofs: Vec<Proof<[u8; 32]>> = merkle_trees_iter
                .map(|tree| tree.get_proof_by_pos(index).unwrap())
                .collect();

            DeepPolynomialOpenings {
                lde_composition_poly_proof,
                lde_composition_poly_even_evaluation,
                lde_composition_poly_odd_evaluation,
                lde_trace_merkle_proofs,
                lde_trace_evaluations,
>>>>>>> 5a938e7d
            }
        }

        // >>>> Send values: Hᵢ(z^N)
        for element in round_3_result.composition_poly_parts_ood_evaluation.iter() {
            transcript.append_field_element(element);
        }

        #[cfg(feature = "instruments")]
        let elapsed3 = timer3.elapsed();
        #[cfg(feature = "instruments")]
        println!("  Time spent: {:?}", elapsed3);

        // ===================================
        // ==========|   Round 4   |==========
        // ===================================

        #[cfg(feature = "instruments")]
        println!("- Started round 4: FRI");
        #[cfg(feature = "instruments")]
        let timer4 = Instant::now();

        // Part of this round is running FRI, which is an interactive
        // protocol on its own. Therefore we pass it the transcript
        // to simulate the interactions with the verifier.
        let round_4_result = Self::round_4_compute_and_run_fri_on_the_deep_composition_polynomial(
            &air,
            &domain,
            &round_1_result,
            &round_2_result,
            &round_3_result,
            &z,
            &mut transcript,
        );

        #[cfg(feature = "instruments")]
        let elapsed4 = timer4.elapsed();
        #[cfg(feature = "instruments")]
        println!("  Time spent: {:?}", elapsed4);

        #[cfg(feature = "instruments")]
        {
            let total_time = elapsed1 + elapsed2 + elapsed3 + elapsed4;
            println!(
                " Fraction of proving time per round: {:.4} {:.4} {:.4} {:.4} {:.4}",
                elapsed0.as_nanos() as f64 / total_time.as_nanos() as f64,
                elapsed1.as_nanos() as f64 / total_time.as_nanos() as f64,
                elapsed2.as_nanos() as f64 / total_time.as_nanos() as f64,
                elapsed3.as_nanos() as f64 / total_time.as_nanos() as f64,
                elapsed4.as_nanos() as f64 / total_time.as_nanos() as f64
            );
        }

        info!("End proof generation");

        let trace_ood_frame_evaluations = Frame::new(
            round_3_result
                .trace_ood_evaluations
                .into_iter()
                .flatten()
                .collect(),
            round_1_result.trace_polys.len(),
        );

        Ok(StarkProof {
            // [tⱼ]
            lde_trace_merkle_roots: round_1_result.lde_trace_merkle_roots,
            // tⱼ(zgᵏ)
            trace_ood_frame_evaluations,
            // [H₁] and [H₂]
            composition_poly_root: round_2_result.composition_poly_root,
            // Hᵢ(z^N)
            composition_poly_parts_ood_evaluation: round_3_result
                .composition_poly_parts_ood_evaluation,
            // [pₖ]
            fri_layers_merkle_roots: round_4_result.fri_layers_merkle_roots,
            // pₙ
            fri_last_value: round_4_result.fri_last_value,
            // Open(p₀(D₀), 𝜐ₛ), Open(pₖ(Dₖ), −𝜐ₛ^(2ᵏ))
            query_list: round_4_result.query_list,
            // Open(H₁(D_LDE, 𝜐₀), Open(H₂(D_LDE, 𝜐₀), Open(tⱼ(D_LDE), 𝜐₀)
            deep_poly_openings: round_4_result.deep_poly_openings,
            // Open(H₁(D_LDE, 𝜐₀), Open(H₂(D_LDE, 𝜐₀), Open(tⱼ(D_LDE), 𝜐₀)
            deep_poly_openings_sym: round_4_result.deep_poly_openings_sym,
            // nonce obtained from grinding
            nonce: round_4_result.nonce,

            trace_length: air.trace_length(),
        })
    }
}

pub struct Prover<F: IsFFTField> {
    phantom: PhantomData<F>,
}

impl<F> IsStarkProver for Prover<F>
where
    F: IsFFTField,
<<<<<<< HEAD
    FieldElement<F>: Serializable,
{
    type Field = F;
    type MerkleTreeBackend = FriMerkleTreeBackend<F>;

    fn fri_commit_phase(
        number_layers: usize,
        p_0: Polynomial<FieldElement<F>>,
        transcript: &mut impl IsStarkTranscript<F>,
        coset_offset: &FieldElement<F>,
        domain_size: usize,
    ) -> (FieldElement<F>, Vec<FriLayer<F, Self::MerkleTreeBackend>>)
    where
        F: IsFFTField,
        FieldElement<F>: Serializable,
    {
        Fri::fri_commit_phase(number_layers, p_0, transcript, &coset_offset, domain_size)
=======
    A: AIR<Field = F> + Send + Sync,
    A::RAPChallenges: Send + Sync,
    FieldElement<F>: Serializable + Send + Sync,
{
    info!("Started proof generation...");
    #[cfg(feature = "instruments")]
    println!("- Started round 0: Air Initialization");
    #[cfg(feature = "instruments")]
    let timer0 = Instant::now();

    let air = A::new(main_trace.n_rows(), pub_inputs, proof_options);
    let domain = Domain::new(&air);

    #[cfg(feature = "instruments")]
    let elapsed0 = timer0.elapsed();
    #[cfg(feature = "instruments")]
    println!("  Time spent: {:?}", elapsed0);

    // ===================================
    // ==========|   Round 1   |==========
    // ===================================

    #[cfg(feature = "instruments")]
    println!("- Started round 1: RAP");
    #[cfg(feature = "instruments")]
    let timer1 = Instant::now();

    let round_1_result = round_1_randomized_air_with_preprocessing::<F, A>(
        &air,
        main_trace,
        &domain,
        &mut transcript,
    )?;

    #[cfg(debug_assertions)]
    validate_trace(
        &air,
        &round_1_result.trace_polys,
        &domain,
        &round_1_result.rap_challenges,
    );

    #[cfg(feature = "instruments")]
    let elapsed1 = timer1.elapsed();
    #[cfg(feature = "instruments")]
    println!("  Time spent: {:?}", elapsed1);

    // ===================================
    // ==========|   Round 2   |==========
    // ===================================

    #[cfg(feature = "instruments")]
    println!("- Started round 2: Compute composition polynomial");
    #[cfg(feature = "instruments")]
    let timer2 = Instant::now();

    // <<<< Receive challenge: 𝛽
    let beta = transcript.sample_field_element();
    let num_boundary_constraints = air
        .boundary_constraints(&round_1_result.rap_challenges)
        .constraints
        .len();

    let num_transition_constraints = air.context().num_transition_constraints;

    let mut coefficients: Vec<_> = (1..num_boundary_constraints + num_transition_constraints + 1)
        .map(|i| beta.pow(i))
        .collect();

    let transition_coefficients: Vec<_> =
        coefficients.drain(..num_transition_constraints).collect();
    let boundary_coefficients = coefficients;

    let round_2_result = round_2_compute_composition_polynomial(
        &air,
        &domain,
        &round_1_result,
        &transition_coefficients,
        &boundary_coefficients,
    );

    // >>>> Send commitments: [H₁], [H₂]
    transcript.append_bytes(&round_2_result.composition_poly_root);

    #[cfg(feature = "instruments")]
    let elapsed2 = timer2.elapsed();
    #[cfg(feature = "instruments")]
    println!("  Time spent: {:?}", elapsed2);

    // ===================================
    // ==========|   Round 3   |==========
    // ===================================

    #[cfg(feature = "instruments")]
    println!("- Started round 3: Evaluate polynomial in out of domain elements");
    #[cfg(feature = "instruments")]
    let timer3 = Instant::now();

    // <<<< Receive challenge: z
    let z = transcript.sample_z_ood(
        &domain.lde_roots_of_unity_coset,
        &domain.trace_roots_of_unity,
    );

    let round_3_result = round_3_evaluate_polynomials_in_out_of_domain_element(
        &air,
        &domain,
        &round_1_result,
        &round_2_result,
        &z,
    );

    // >>>> Send value: H₁(z²)
    transcript.append_field_element(&round_3_result.composition_poly_even_ood_evaluation);

    // >>>> Send value: H₂(z²)
    transcript.append_field_element(&round_3_result.composition_poly_odd_ood_evaluation);
    // >>>> Send values: tⱼ(zgᵏ)
    for row in round_3_result.trace_ood_evaluations.iter() {
        for element in row.iter() {
            transcript.append_field_element(element);
        }
>>>>>>> 5a938e7d
    }

    fn fri_query_phase(
        fri_layers: &Vec<FriLayer<Self::Field, Self::MerkleTreeBackend>>,
        iotas: &[usize],
    ) -> Vec<FriDecommitment<Self::Field>>
    where
        FieldElement<Self::Field>: Serializable,
    {
        Fri::fri_query_phase(fri_layers, iotas)
    }
}

#[cfg(test)]
mod tests {
    use std::num::ParseIntError;

    use crate::{
        examples::{
            fibonacci_2_cols_shifted::{self, Fibonacci2ColsShifted},
            simple_fibonacci::{self, FibonacciPublicInputs},
        },
        proof::options::ProofOptions,
        transcript::StoneProverTranscript,
        Felt252,
    };

    use super::*;
    use lambdaworks_math::{
        field::{
            element::FieldElement, fields::fft_friendly::stark_252_prime_field::Stark252PrimeField,
            traits::IsFFTField,
        },
        polynomial::Polynomial,
    };

    #[test]
    fn test_domain_constructor() {
        let pub_inputs = FibonacciPublicInputs {
            a0: Felt252::one(),
            a1: Felt252::one(),
        };
        let trace = simple_fibonacci::fibonacci_trace([Felt252::from(1), Felt252::from(1)], 8);
        let trace_length = trace.n_rows();
        let coset_offset = 3;
        let blowup_factor: usize = 2;
        let grinding_factor = 20;

        let proof_options = ProofOptions {
            blowup_factor: blowup_factor as u8,
            fri_number_of_queries: 1,
            coset_offset,
            grinding_factor,
        };

        let domain = Domain::new(&simple_fibonacci::FibonacciAIR::new(
            trace_length,
            &pub_inputs,
            &proof_options,
        ));
        assert_eq!(domain.blowup_factor, 2);
        assert_eq!(domain.interpolation_domain_size, trace_length);
        assert_eq!(domain.root_order, trace_length.trailing_zeros());
        assert_eq!(
            domain.lde_root_order,
            (trace_length * blowup_factor).trailing_zeros()
        );
        assert_eq!(domain.coset_offset, FieldElement::from(coset_offset));

        let primitive_root = Stark252PrimeField::get_primitive_root_of_unity(
            (trace_length * blowup_factor).trailing_zeros() as u64,
        )
        .unwrap();

        assert_eq!(
            domain.trace_primitive_root,
            primitive_root.pow(blowup_factor)
        );
        for i in 0..(trace_length * blowup_factor) {
            assert_eq!(
                domain.lde_roots_of_unity_coset[i],
                FieldElement::from(coset_offset) * primitive_root.pow(i)
            );
        }
    }

    #[test]
    fn test_evaluate_polynomial_on_lde_domain_on_trace_polys() {
        let trace = simple_fibonacci::fibonacci_trace([Felt252::from(1), Felt252::from(1)], 8);
        let trace_length = trace.n_rows();
        let trace_polys = trace.compute_trace_polys();
        let coset_offset = Felt252::from(3);
        let blowup_factor: usize = 2;
        let domain_size = 8;

        let primitive_root = Stark252PrimeField::get_primitive_root_of_unity(
            (trace_length * blowup_factor).trailing_zeros() as u64,
        )
        .unwrap();

        for poly in trace_polys.iter() {
            let lde_evaluation = Prover::evaluate_polynomial_on_lde_domain(
                poly,
                blowup_factor,
                domain_size,
                &coset_offset,
            )
            .unwrap();
            assert_eq!(lde_evaluation.len(), trace_length * blowup_factor);
            for (i, evaluation) in lde_evaluation.iter().enumerate() {
                assert_eq!(
                    *evaluation,
                    poly.evaluate(&(coset_offset * primitive_root.pow(i)))
                );
            }
        }
    }

    #[test]
    fn test_evaluate_polynomial_on_lde_domain_edge_case() {
        let poly = Polynomial::new_monomial(Felt252::one(), 8);
        let blowup_factor: usize = 4;
        let domain_size: usize = 8;
        let offset = Felt252::from(3);
        let evaluations =
            Prover::evaluate_polynomial_on_lde_domain(&poly, blowup_factor, domain_size, &offset)
                .unwrap();
        assert_eq!(evaluations.len(), domain_size * blowup_factor);

        let primitive_root: Felt252 = Stark252PrimeField::get_primitive_root_of_unity(
            (domain_size * blowup_factor).trailing_zeros() as u64,
        )
        .unwrap();
        for (i, eval) in evaluations.iter().enumerate() {
            assert_eq!(*eval, poly.evaluate(&(offset * primitive_root.pow(i))));
        }
    }

    pub fn decode_hex(s: &str) -> Result<Vec<u8>, ParseIntError> {
        (0..s.len())
            .step_by(2)
            .map(|i| u8::from_str_radix(&s[i..i + 2], 16))
            .collect()
    }

    #[test]
    fn test_trace_commitment_is_compatible_with_stone_prover_1() {
        let trace = fibonacci_2_cols_shifted::compute_trace(FieldElement::one(), 4);

        let claimed_index = 3;
        let claimed_value = trace.get_row(claimed_index)[0];
        let mut proof_options = ProofOptions::default_test_options();
        proof_options.blowup_factor = 4;
        proof_options.coset_offset = 3;

        let pub_inputs = fibonacci_2_cols_shifted::PublicInputs {
            claimed_value,
            claimed_index,
        };

        let transcript_init_seed = [0xca, 0xfe, 0xca, 0xfe];

        let air = Fibonacci2ColsShifted::new(trace.n_rows(), &pub_inputs, &proof_options);
        let domain = Domain::new(&air);

        let (_, _, _, trace_commitment) = interpolate_and_commit(
            &trace,
            &domain,
            &mut StoneProverTranscript::new(&transcript_init_seed),
        );

        assert_eq!(
            &trace_commitment.to_vec(),
            &decode_hex("0eb9dcc0fb1854572a01236753ce05139d392aa3aeafe72abff150fe21175594")
                .unwrap()
        );
    }
    #[test]
    fn test_trace_commitment_is_compatible_with_stone_prover_2() {
        let trace = fibonacci_2_cols_shifted::compute_trace(FieldElement::one(), 4);

        let claimed_index = 3;
        let claimed_value = trace.get_row(claimed_index)[0];
        let mut proof_options = ProofOptions::default_test_options();
        proof_options.blowup_factor = 64;
        proof_options.coset_offset = 3;

        let pub_inputs = fibonacci_2_cols_shifted::PublicInputs {
            claimed_value,
            claimed_index,
        };

        let transcript_init_seed = [0xfa, 0xfa, 0xfa, 0xee];

        let air = Fibonacci2ColsShifted::new(trace.n_rows(), &pub_inputs, &proof_options);
        let domain = Domain::new(&air);

        let (_, _, _, trace_commitment) = interpolate_and_commit(
            &trace,
            &domain,
            &mut StoneProverTranscript::new(&transcript_init_seed),
        );

        assert_eq!(
            &trace_commitment.to_vec(),
            &decode_hex("99d8d4342895c4e35a084f8ea993036be06f51e7fa965734ed9c7d41104f0848")
                .unwrap()
        );
    }
}<|MERGE_RESOLUTION|>--- conflicted
+++ resolved
@@ -3,10 +3,7 @@
 use std::time::Instant;
 
 use lambdaworks_crypto::merkle_tree::proof::Proof;
-<<<<<<< HEAD
 use lambdaworks_crypto::merkle_tree::traits::IsMerkleTreeBackend;
-=======
->>>>>>> 5a938e7d
 use lambdaworks_math::fft::cpu::bit_reversing::in_place_bit_reverse_permute;
 use lambdaworks_math::fft::{errors::FFTError, polynomial::FFTPoly};
 use lambdaworks_math::traits::Serializable;
@@ -80,7 +77,6 @@
     nonce: u64,
 }
 
-<<<<<<< HEAD
 pub trait IsStarkProver {
     type Field: IsFFTField;
     type MerkleTreeBackend: IsMerkleTreeBackend<Node = [u8; 32]> + Clone;
@@ -114,36 +110,8 @@
         let tree = BatchedMerkleTree::<Self::Field>::build(vectors);
         let commitment = tree.root;
         (tree, commitment)
-=======
-fn batch_commit<F>(vectors: &[Vec<FieldElement<F>>]) -> (BatchedMerkleTree<F>, Commitment)
-where
-    F: IsFFTField,
-    FieldElement<F>: Serializable,
-{
-    let tree = BatchedMerkleTree::<F>::build(vectors);
-    let commitment = tree.root;
-    (tree, commitment)
-}
-
-pub fn evaluate_polynomial_on_lde_domain<F>(
-    p: &Polynomial<FieldElement<F>>,
-    blowup_factor: usize,
-    domain_size: usize,
-    offset: &FieldElement<F>,
-) -> Result<Vec<FieldElement<F>>, FFTError>
-where
-    F: IsFFTField,
-    Polynomial<FieldElement<F>>: FFTPoly<F>,
-{
-    let evaluations = p.evaluate_offset_fft(blowup_factor, Some(domain_size), offset)?;
-    let step = evaluations.len() / (domain_size * blowup_factor);
-    match step {
-        1 => Ok(evaluations),
-        _ => Ok(evaluations.into_iter().step_by(step).collect()),
->>>>>>> 5a938e7d
-    }
-
-<<<<<<< HEAD
+    }
+
     fn evaluate_polynomial_on_lde_domain(
         p: &Polynomial<FieldElement<Self::Field>>,
         blowup_factor: usize,
@@ -160,65 +128,6 @@
             _ => Ok(evaluations.into_iter().step_by(step).collect()),
         }
     }
-=======
-fn apply_permutation<F: IsFFTField>(vector: &mut Vec<FieldElement<F>>, permutation: &[usize]) {
-    assert_eq!(
-        vector.len(),
-        permutation.len(),
-        "Vector and permutation must have the same length"
-    );
-
-    let mut temp = Vec::with_capacity(vector.len());
-    for &index in permutation {
-        temp.push(vector[index].clone());
-    }
-
-    vector.clear();
-    vector.extend(temp);
-}
-
-/// This function returns the permutation that converts lambdaworks ordering of rows to the one used in the stone prover
-pub fn get_stone_prover_domain_permutation(domain_size: usize, blowup_factor: usize) -> Vec<usize> {
-    let mut permutation = Vec::new();
-    let n = domain_size;
-
-    let mut indices: Vec<usize> = (0..blowup_factor).collect();
-    in_place_bit_reverse_permute(&mut indices);
-
-    for i in indices.iter() {
-        for j in 0..n {
-            permutation.push(i + j * blowup_factor)
-        }
-    }
-
-    for coset_indices in permutation.chunks_mut(n) {
-        let mut temp = coset_indices.to_owned();
-        in_place_bit_reverse_permute(&mut temp);
-        for (j, elem) in coset_indices.iter_mut().enumerate() {
-            *elem = temp[j];
-        }
-    }
-
-    permutation.to_vec()
-}
-
-#[allow(clippy::type_complexity)]
-fn interpolate_and_commit<F>(
-    trace: &TraceTable<F>,
-    domain: &Domain<F>,
-    transcript: &mut impl IsStarkTranscript<F>,
-) -> (
-    Vec<Polynomial<FieldElement<F>>>,
-    Vec<Vec<FieldElement<F>>>,
-    BatchedMerkleTree<F>,
-    Commitment,
-)
-where
-    F: IsFFTField,
-    FieldElement<F>: Serializable + Send + Sync,
-{
-    let trace_polys = trace.compute_trace_polys();
->>>>>>> 5a938e7d
 
     fn apply_permutation(vector: &mut Vec<FieldElement<Self::Field>>, permutation: &[usize]) {
         assert_eq!(
@@ -227,25 +136,10 @@
             "Vector and permutation must have the same length"
         );
 
-<<<<<<< HEAD
         let mut temp = Vec::with_capacity(vector.len());
         for &index in permutation {
             temp.push(vector[index].clone());
         }
-=======
-    let permutation =
-        get_stone_prover_domain_permutation(domain.interpolation_domain_size, domain.blowup_factor);
-
-    let mut lde_trace_permuted = lde_trace_evaluations.clone();
-
-    for col in lde_trace_permuted.iter_mut() {
-        apply_permutation(col, &permutation);
-    }
-
-    // Compute commitments [t_j].
-    let lde_trace = TraceTable::new_from_cols(&lde_trace_permuted);
-    let (lde_trace_merkle_tree, lde_trace_merkle_root) = batch_commit(&lde_trace.rows());
->>>>>>> 5a938e7d
 
         vector.clear();
         vector.extend(temp);
@@ -270,39 +164,9 @@
         // Evaluate those polynomials t_j on the large domain D_LDE.
         let lde_trace_evaluations = Self::compute_lde_trace_evaluations(&trace_polys, domain);
 
-<<<<<<< HEAD
         // Compute commitments [t_j].
         let lde_trace = TraceTable::new_from_cols(&lde_trace_evaluations);
         let (lde_trace_merkle_tree, lde_trace_merkle_root) = Self::batch_commit(&lde_trace.rows());
-=======
-fn round_1_randomized_air_with_preprocessing<F: IsFFTField, A: AIR<Field = F>>(
-    air: &A,
-    main_trace: &TraceTable<F>,
-    domain: &Domain<F>,
-    transcript: &mut impl IsStarkTranscript<F>,
-) -> Result<Round1<F, A>, ProvingError>
-where
-    FieldElement<F>: Serializable + Send + Sync,
-{
-    let (mut trace_polys, mut evaluations, main_merkle_tree, main_merkle_root) =
-        interpolate_and_commit(main_trace, domain, transcript);
-
-    let rap_challenges = air.build_rap_challenges(transcript);
-
-    let aux_trace = air.build_auxiliary_trace(main_trace, &rap_challenges);
-
-    let mut lde_trace_merkle_trees = vec![main_merkle_tree];
-    let mut lde_trace_merkle_roots = vec![main_merkle_root];
-    if !aux_trace.is_empty() {
-        // Check that this is valid for interpolation
-        let (aux_trace_polys, aux_trace_polys_evaluations, aux_merkle_tree, aux_merkle_root) =
-            interpolate_and_commit(&aux_trace, domain, transcript);
-        trace_polys.extend_from_slice(&aux_trace_polys);
-        evaluations.extend_from_slice(&aux_trace_polys_evaluations);
-        lde_trace_merkle_trees.push(aux_merkle_tree);
-        lde_trace_merkle_roots.push(aux_merkle_root);
-    }
->>>>>>> 5a938e7d
 
         // >>>> Send commitments: [tⱼ]
         transcript.append_bytes(&lde_trace_merkle_root);
@@ -315,7 +179,6 @@
         )
     }
 
-<<<<<<< HEAD
     fn compute_lde_trace_evaluations(
         trace_polys: &[Polynomial<FieldElement<Self::Field>>],
         domain: &Domain<Self::Field>,
@@ -339,70 +202,8 @@
             })
             .collect::<Result<Vec<Vec<FieldElement<Self::Field>>>, FFTError>>()
             .unwrap()
-=======
-fn round_2_compute_composition_polynomial<F, A>(
-    air: &A,
-    domain: &Domain<F>,
-    round_1_result: &Round1<F, A>,
-    transition_coefficients: &[FieldElement<F>],
-    boundary_coefficients: &[FieldElement<F>],
-) -> Round2<F>
-where
-    F: IsFFTField,
-    A: AIR<Field = F> + Send + Sync,
-    A::RAPChallenges: Send + Sync,
-    FieldElement<F>: Serializable + Send + Sync,
-{
-    // Create evaluation table
-    let evaluator = ConstraintEvaluator::new(air, &round_1_result.rap_challenges);
-
-    let constraint_evaluations = evaluator.evaluate(
-        &round_1_result.lde_trace,
-        domain,
-        transition_coefficients,
-        boundary_coefficients,
-        &round_1_result.rap_challenges,
-    );
-
-    // Get the composition poly H
-    let composition_poly = constraint_evaluations.compute_composition_poly(&domain.coset_offset);
-    let (composition_poly_even, composition_poly_odd) = composition_poly.even_odd_decomposition();
-
-    let lde_composition_poly_even_evaluations = evaluate_polynomial_on_lde_domain(
-        &composition_poly_even,
-        domain.blowup_factor,
-        domain.interpolation_domain_size,
-        &domain.coset_offset,
-    )
-    .unwrap();
-    let lde_composition_poly_odd_evaluations = evaluate_polynomial_on_lde_domain(
-        &composition_poly_odd,
-        domain.blowup_factor,
-        domain.interpolation_domain_size,
-        &domain.coset_offset,
-    )
-    .unwrap();
-
-    // TODO: Remove clones
-    let composition_poly_evaluations: Vec<Vec<_>> = lde_composition_poly_even_evaluations
-        .iter()
-        .zip(&lde_composition_poly_odd_evaluations)
-        .map(|(a, b)| vec![a.clone(), b.clone()])
-        .collect();
-    let (composition_poly_merkle_tree, composition_poly_root) =
-        batch_commit(&composition_poly_evaluations);
-
-    Round2 {
-        composition_poly_even,
-        lde_composition_poly_even_evaluations,
-        composition_poly_merkle_tree,
-        composition_poly_root,
-        composition_poly_odd,
-        lde_composition_poly_odd_evaluations,
->>>>>>> 5a938e7d
-    }
-
-<<<<<<< HEAD
+    }
+
     fn round_1_randomized_air_with_preprocessing<A: AIR<Field = Self::Field>>(
         air: &A,
         main_trace: &TraceTable<Self::Field>,
@@ -440,47 +241,8 @@
             lde_trace_merkle_trees,
             rap_challenges,
         })
-=======
-fn round_3_evaluate_polynomials_in_out_of_domain_element<F: IsFFTField, A: AIR<Field = F>>(
-    air: &A,
-    domain: &Domain<F>,
-    round_1_result: &Round1<F, A>,
-    round_2_result: &Round2<F>,
-    z: &FieldElement<F>,
-) -> Round3<F>
-where
-    FieldElement<F>: Serializable,
-{
-    let z_squared = z.square();
-
-    // Evaluate H_1 and H_2 in z^2.
-    let composition_poly_even_ood_evaluation =
-        round_2_result.composition_poly_even.evaluate(&z_squared);
-    let composition_poly_odd_ood_evaluation =
-        round_2_result.composition_poly_odd.evaluate(&z_squared);
-
-    // Returns the Out of Domain Frame for the given trace polynomials, out of domain evaluation point (called `z` in the literature),
-    // frame offsets given by the AIR and primitive root used for interpolating the trace polynomials.
-    // An out of domain frame is nothing more than the evaluation of the trace polynomials in the points required by the
-    // verifier to check the consistency between the trace and the composition polynomial.
-    //
-    // In the fibonacci example, the ood frame is simply the evaluations `[t(z), t(z * g), t(z * g^2)]`, where `t` is the trace
-    // polynomial and `g` is the primitive root of unity used when interpolating `t`.
-    let trace_ood_evaluations = Frame::get_trace_evaluations(
-        &round_1_result.trace_polys,
-        z,
-        &air.context().transition_offsets,
-        &domain.trace_primitive_root,
-    );
-
-    Round3 {
-        trace_ood_evaluations,
-        composition_poly_even_ood_evaluation,
-        composition_poly_odd_ood_evaluation,
->>>>>>> 5a938e7d
-    }
-
-<<<<<<< HEAD
+    }
+
     fn commit_composition_polynomial(
         lde_composition_poly_parts_evaluations: &[Vec<FieldElement<Self::Field>>],
     ) -> (BatchedMerkleTree<Self::Field>, Commitment)
@@ -499,86 +261,8 @@
         }
 
         Self::batch_commit(&lde_composition_poly_evaluations)
-=======
-fn round_4_compute_and_run_fri_on_the_deep_composition_polynomial<
-    F: IsFFTField,
-    A: AIR<Field = F>,
->(
-    air: &A,
-    domain: &Domain<F>,
-    round_1_result: &Round1<F, A>,
-    round_2_result: &Round2<F>,
-    round_3_result: &Round3<F>,
-    z: &FieldElement<F>,
-    transcript: &mut impl IsStarkTranscript<F>,
-) -> Round4<F>
-where
-    FieldElement<F>: Serializable + Send + Sync,
-{
-    let coset_offset_u64 = air.context().proof_options.coset_offset;
-    let coset_offset = FieldElement::<F>::from(coset_offset_u64);
-
-    // <<<< Receive challenges: 𝛾, 𝛾'
-    let composition_poly_coeffients = [
-        transcript.sample_field_element(),
-        transcript.sample_field_element(),
-    ];
-    // <<<< Receive challenges: 𝛾ⱼ, 𝛾ⱼ'
-    let trace_poly_coeffients = batch_sample_challenges::<F>(
-        air.context().transition_offsets.len() * air.context().trace_columns,
-        transcript,
-    );
-
-    // Compute p₀ (deep composition polynomial)
-    let deep_composition_poly = compute_deep_composition_poly(
-        air,
-        &round_1_result.trace_polys,
-        round_2_result,
-        round_3_result,
-        z,
-        &domain.trace_primitive_root,
-        &composition_poly_coeffients,
-        &trace_poly_coeffients,
-    );
-
-    let domain_size = domain.lde_roots_of_unity_coset.len();
-
-    // FRI commit and query phases
-    let (fri_last_value, fri_layers) = fri_commit_phase(
-        domain.root_order as usize,
-        deep_composition_poly,
-        transcript,
-        &coset_offset,
-        domain_size,
-    );
-
-    // grinding: generate nonce and append it to the transcript
-    let grinding_factor = air.context().proof_options.grinding_factor;
-    let transcript_challenge = transcript.state();
-    let nonce = generate_nonce_with_grinding(&transcript_challenge, grinding_factor)
-        .expect("nonce not found");
-    transcript.append_bytes(&nonce.to_be_bytes());
-
-    let (query_list, iotas) = fri_query_phase(air, domain_size, &fri_layers, transcript);
-
-    let fri_layers_merkle_roots: Vec<_> = fri_layers
-        .iter()
-        .map(|layer| layer.merkle_tree.root)
-        .collect();
-
-    let deep_poly_openings =
-        open_deep_composition_poly(domain, round_1_result, round_2_result, &iotas);
-
-    Round4 {
-        fri_last_value,
-        fri_layers_merkle_roots,
-        deep_poly_openings,
-        query_list,
-        nonce,
->>>>>>> 5a938e7d
-    }
-
-<<<<<<< HEAD
+    }
+
     fn round_2_compute_composition_polynomial<A>(
         air: &A,
         domain: &Domain<Self::Field>,
@@ -618,70 +302,6 @@
                     domain.blowup_factor,
                     domain.interpolation_domain_size,
                     &domain.coset_offset,
-=======
-/// Returns the DEEP composition polynomial that the prover then commits to using
-/// FRI. This polynomial is a linear combination of the trace polynomial and the
-/// composition polynomial, with coefficients sampled by the verifier (i.e. using Fiat-Shamir).
-#[allow(clippy::too_many_arguments)]
-fn compute_deep_composition_poly<A, F>(
-    air: &A,
-    trace_polys: &[Polynomial<FieldElement<F>>],
-    round_2_result: &Round2<F>,
-    round_3_result: &Round3<F>,
-    z: &FieldElement<F>,
-    primitive_root: &FieldElement<F>,
-    composition_poly_gammas: &[FieldElement<F>; 2],
-    trace_terms_gammas: &[FieldElement<F>],
-) -> Polynomial<FieldElement<F>>
-where
-    A: AIR,
-    F: IsFFTField,
-    FieldElement<F>: Serializable + Send + Sync,
-{
-    // Compute composition polynomial terms of the deep composition polynomial.
-    let h_1 = &round_2_result.composition_poly_even;
-    let h_1_z2 = &round_3_result.composition_poly_even_ood_evaluation;
-    let h_2 = &round_2_result.composition_poly_odd;
-    let h_2_z2 = &round_3_result.composition_poly_odd_ood_evaluation;
-    let gamma = &composition_poly_gammas[0];
-    let gamma_p = &composition_poly_gammas[1];
-    let z_squared = z.square();
-
-    // 𝛾 ( H₁ − H₁(z²) ) / ( X − z² )
-    let mut h_1_term = gamma * (h_1 - h_1_z2);
-    h_1_term.ruffini_division_inplace(&z_squared);
-
-    // 𝛾' ( H₂ − H₂(z²) ) / ( X − z² )
-    let mut h_2_term = gamma_p * (h_2 - h_2_z2);
-    h_2_term.ruffini_division_inplace(&z_squared);
-
-    // Get trace evaluations needed for the trace terms of the deep composition polynomial
-    let transition_offsets = &air.context().transition_offsets;
-    let trace_frame_evaluations = &round_3_result.trace_ood_evaluations;
-
-    // Compute the sum of all the trace terms of the deep composition polynomial.
-    // There is one term for every trace polynomial and for every row in the frame.
-    // ∑ ⱼₖ [ 𝛾ₖ ( tⱼ − tⱼ(z) ) / ( X − zgᵏ )]
-
-    // @@@ this could be const
-    let trace_frame_length = trace_frame_evaluations.len();
-
-    #[cfg(feature = "parallel")]
-    let trace_term = trace_polys
-        .par_iter()
-        .enumerate()
-        .fold(
-            || Polynomial::zero(),
-            |trace_terms, (i, t_j)| {
-                compute_trace_term(
-                    &trace_terms,
-                    (i, t_j),
-                    trace_frame_length,
-                    trace_terms_gammas,
-                    trace_frame_evaluations,
-                    transition_offsets,
-                    (z, primitive_root),
->>>>>>> 5a938e7d
                 )
                 .unwrap()
             })
@@ -952,7 +572,6 @@
                 },
             );
 
-<<<<<<< HEAD
         trace_terms + trace_int
     }
 
@@ -1104,40 +723,6 @@
             &round_1_result.trace_polys,
             &domain,
             &round_1_result.rap_challenges,
-=======
-fn compute_trace_term<F>(
-    trace_terms: &Polynomial<FieldElement<F>>,
-    (i, t_j): (usize, &Polynomial<FieldElement<F>>),
-    trace_frame_length: usize,
-    trace_terms_gammas: &[FieldElement<F>],
-    trace_frame_evaluations: &[Vec<FieldElement<F>>],
-    transition_offsets: &[usize],
-    (z, primitive_root): (&FieldElement<F>, &FieldElement<F>),
-) -> Polynomial<FieldElement<F>>
-where
-    F: IsFFTField,
-    FieldElement<F>: Serializable + Send + Sync,
-{
-    let i_times_trace_frame_evaluation = i * trace_frame_length;
-    let iter_trace_gammas = trace_terms_gammas
-        .iter()
-        .skip(i_times_trace_frame_evaluation);
-    let trace_int = trace_frame_evaluations
-        .iter()
-        .zip(transition_offsets)
-        .zip(iter_trace_gammas)
-        .fold(
-            Polynomial::zero(),
-            |trace_agg, ((eval, offset), trace_gamma)| {
-                // @@@ we can avoid this clone
-                let t_j_z = &eval[i];
-                // @@@ this can be pre-computed
-                let z_shifted = z * primitive_root.pow(*offset);
-                let mut poly = t_j - t_j_z;
-                poly.ruffini_division_inplace(&z_shifted);
-                trace_agg + poly * trace_gamma
-            },
->>>>>>> 5a938e7d
         );
 
         #[cfg(feature = "instruments")]
@@ -1145,32 +730,9 @@
         #[cfg(feature = "instruments")]
         println!("  Time spent: {:?}", elapsed1);
 
-<<<<<<< HEAD
         // ===================================
         // ==========|   Round 2   |==========
         // ===================================
-=======
-fn open_deep_composition_poly<F: IsFFTField, A: AIR<Field = F>>(
-    domain: &Domain<F>,
-    round_1_result: &Round1<F, A>,
-    round_2_result: &Round2<F>,
-    indexes_to_open: &[usize], // list of iotas
-) -> Vec<DeepPolynomialOpenings<F>>
-where
-    FieldElement<F>: Serializable,
-{
-    let permutation =
-        get_stone_prover_domain_permutation(domain.interpolation_domain_size, domain.blowup_factor);
-    indexes_to_open
-        .iter()
-        .map(|index_to_open| {
-            let index = index_to_open % domain.lde_roots_of_unity_coset.len();
-
-            let lde_composition_poly_proof = round_2_result
-                .composition_poly_merkle_tree
-                .get_proof_by_pos(index)
-                .unwrap();
->>>>>>> 5a938e7d
 
         #[cfg(feature = "instruments")]
         println!("- Started round 2: Compute composition polynomial");
@@ -1184,7 +746,6 @@
             .constraints
             .len();
 
-<<<<<<< HEAD
         let num_transition_constraints = air.context().num_transition_constraints;
 
         let mut coefficients: Vec<_> =
@@ -1239,27 +800,6 @@
         for i in 0..round_3_result.trace_ood_evaluations[0].len() {
             for j in 0..round_3_result.trace_ood_evaluations.len() {
                 transcript.append_field_element(&round_3_result.trace_ood_evaluations[j][i]);
-=======
-            let lde_trace_evaluations = round_1_result.lde_trace.get_row(index).to_vec();
-
-            let index = permutation[index];
-            // Trace polynomials openings
-            #[cfg(feature = "parallel")]
-            let merkle_trees_iter = round_1_result.lde_trace_merkle_trees.par_iter();
-            #[cfg(not(feature = "parallel"))]
-            let merkle_trees_iter = round_1_result.lde_trace_merkle_trees.iter();
-
-            let lde_trace_merkle_proofs: Vec<Proof<[u8; 32]>> = merkle_trees_iter
-                .map(|tree| tree.get_proof_by_pos(index).unwrap())
-                .collect();
-
-            DeepPolynomialOpenings {
-                lde_composition_poly_proof,
-                lde_composition_poly_even_evaluation,
-                lde_composition_poly_odd_evaluation,
-                lde_trace_merkle_proofs,
-                lde_trace_evaluations,
->>>>>>> 5a938e7d
             }
         }
 
@@ -1359,7 +899,6 @@
 impl<F> IsStarkProver for Prover<F>
 where
     F: IsFFTField,
-<<<<<<< HEAD
     FieldElement<F>: Serializable,
 {
     type Field = F;
@@ -1377,130 +916,6 @@
         FieldElement<F>: Serializable,
     {
         Fri::fri_commit_phase(number_layers, p_0, transcript, &coset_offset, domain_size)
-=======
-    A: AIR<Field = F> + Send + Sync,
-    A::RAPChallenges: Send + Sync,
-    FieldElement<F>: Serializable + Send + Sync,
-{
-    info!("Started proof generation...");
-    #[cfg(feature = "instruments")]
-    println!("- Started round 0: Air Initialization");
-    #[cfg(feature = "instruments")]
-    let timer0 = Instant::now();
-
-    let air = A::new(main_trace.n_rows(), pub_inputs, proof_options);
-    let domain = Domain::new(&air);
-
-    #[cfg(feature = "instruments")]
-    let elapsed0 = timer0.elapsed();
-    #[cfg(feature = "instruments")]
-    println!("  Time spent: {:?}", elapsed0);
-
-    // ===================================
-    // ==========|   Round 1   |==========
-    // ===================================
-
-    #[cfg(feature = "instruments")]
-    println!("- Started round 1: RAP");
-    #[cfg(feature = "instruments")]
-    let timer1 = Instant::now();
-
-    let round_1_result = round_1_randomized_air_with_preprocessing::<F, A>(
-        &air,
-        main_trace,
-        &domain,
-        &mut transcript,
-    )?;
-
-    #[cfg(debug_assertions)]
-    validate_trace(
-        &air,
-        &round_1_result.trace_polys,
-        &domain,
-        &round_1_result.rap_challenges,
-    );
-
-    #[cfg(feature = "instruments")]
-    let elapsed1 = timer1.elapsed();
-    #[cfg(feature = "instruments")]
-    println!("  Time spent: {:?}", elapsed1);
-
-    // ===================================
-    // ==========|   Round 2   |==========
-    // ===================================
-
-    #[cfg(feature = "instruments")]
-    println!("- Started round 2: Compute composition polynomial");
-    #[cfg(feature = "instruments")]
-    let timer2 = Instant::now();
-
-    // <<<< Receive challenge: 𝛽
-    let beta = transcript.sample_field_element();
-    let num_boundary_constraints = air
-        .boundary_constraints(&round_1_result.rap_challenges)
-        .constraints
-        .len();
-
-    let num_transition_constraints = air.context().num_transition_constraints;
-
-    let mut coefficients: Vec<_> = (1..num_boundary_constraints + num_transition_constraints + 1)
-        .map(|i| beta.pow(i))
-        .collect();
-
-    let transition_coefficients: Vec<_> =
-        coefficients.drain(..num_transition_constraints).collect();
-    let boundary_coefficients = coefficients;
-
-    let round_2_result = round_2_compute_composition_polynomial(
-        &air,
-        &domain,
-        &round_1_result,
-        &transition_coefficients,
-        &boundary_coefficients,
-    );
-
-    // >>>> Send commitments: [H₁], [H₂]
-    transcript.append_bytes(&round_2_result.composition_poly_root);
-
-    #[cfg(feature = "instruments")]
-    let elapsed2 = timer2.elapsed();
-    #[cfg(feature = "instruments")]
-    println!("  Time spent: {:?}", elapsed2);
-
-    // ===================================
-    // ==========|   Round 3   |==========
-    // ===================================
-
-    #[cfg(feature = "instruments")]
-    println!("- Started round 3: Evaluate polynomial in out of domain elements");
-    #[cfg(feature = "instruments")]
-    let timer3 = Instant::now();
-
-    // <<<< Receive challenge: z
-    let z = transcript.sample_z_ood(
-        &domain.lde_roots_of_unity_coset,
-        &domain.trace_roots_of_unity,
-    );
-
-    let round_3_result = round_3_evaluate_polynomials_in_out_of_domain_element(
-        &air,
-        &domain,
-        &round_1_result,
-        &round_2_result,
-        &z,
-    );
-
-    // >>>> Send value: H₁(z²)
-    transcript.append_field_element(&round_3_result.composition_poly_even_ood_evaluation);
-
-    // >>>> Send value: H₂(z²)
-    transcript.append_field_element(&round_3_result.composition_poly_odd_ood_evaluation);
-    // >>>> Send values: tⱼ(zgᵏ)
-    for row in round_3_result.trace_ood_evaluations.iter() {
-        for element in row.iter() {
-            transcript.append_field_element(element);
-        }
->>>>>>> 5a938e7d
     }
 
     fn fri_query_phase(
@@ -1645,69 +1060,4 @@
             .map(|i| u8::from_str_radix(&s[i..i + 2], 16))
             .collect()
     }
-
-    #[test]
-    fn test_trace_commitment_is_compatible_with_stone_prover_1() {
-        let trace = fibonacci_2_cols_shifted::compute_trace(FieldElement::one(), 4);
-
-        let claimed_index = 3;
-        let claimed_value = trace.get_row(claimed_index)[0];
-        let mut proof_options = ProofOptions::default_test_options();
-        proof_options.blowup_factor = 4;
-        proof_options.coset_offset = 3;
-
-        let pub_inputs = fibonacci_2_cols_shifted::PublicInputs {
-            claimed_value,
-            claimed_index,
-        };
-
-        let transcript_init_seed = [0xca, 0xfe, 0xca, 0xfe];
-
-        let air = Fibonacci2ColsShifted::new(trace.n_rows(), &pub_inputs, &proof_options);
-        let domain = Domain::new(&air);
-
-        let (_, _, _, trace_commitment) = interpolate_and_commit(
-            &trace,
-            &domain,
-            &mut StoneProverTranscript::new(&transcript_init_seed),
-        );
-
-        assert_eq!(
-            &trace_commitment.to_vec(),
-            &decode_hex("0eb9dcc0fb1854572a01236753ce05139d392aa3aeafe72abff150fe21175594")
-                .unwrap()
-        );
-    }
-    #[test]
-    fn test_trace_commitment_is_compatible_with_stone_prover_2() {
-        let trace = fibonacci_2_cols_shifted::compute_trace(FieldElement::one(), 4);
-
-        let claimed_index = 3;
-        let claimed_value = trace.get_row(claimed_index)[0];
-        let mut proof_options = ProofOptions::default_test_options();
-        proof_options.blowup_factor = 64;
-        proof_options.coset_offset = 3;
-
-        let pub_inputs = fibonacci_2_cols_shifted::PublicInputs {
-            claimed_value,
-            claimed_index,
-        };
-
-        let transcript_init_seed = [0xfa, 0xfa, 0xfa, 0xee];
-
-        let air = Fibonacci2ColsShifted::new(trace.n_rows(), &pub_inputs, &proof_options);
-        let domain = Domain::new(&air);
-
-        let (_, _, _, trace_commitment) = interpolate_and_commit(
-            &trace,
-            &domain,
-            &mut StoneProverTranscript::new(&transcript_init_seed),
-        );
-
-        assert_eq!(
-            &trace_commitment.to_vec(),
-            &decode_hex("99d8d4342895c4e35a084f8ea993036be06f51e7fa965734ed9c7d41104f0848")
-                .unwrap()
-        );
-    }
 }