--- conflicted
+++ resolved
@@ -1,400 +1,400 @@
-use std::{marker::PhantomData, ops::Div};
-
-use crate::{
-    constraints::{
-        boundary::{BoundaryConstraint, BoundaryConstraints},
-        transition::TransitionConstraint,
-    },
-    context::AirContext,
-    frame::Frame,
-    proof::options::ProofOptions,
-    trace::TraceTable,
-    traits::AIR,
-    transcript::IsStarkTranscript,
-};
-use lambdaworks_math::{
-    field::{element::FieldElement, traits::IsFFTField},
-    helpers::resize_to_next_power_of_two,
-    traits::ByteConversion,
-};
-
-#[derive(Clone)]
-struct FibConstraint<F: IsFFTField> {
-    phantom: PhantomData<F>,
-}
-
-impl<F: IsFFTField> FibConstraint<F> {
-    pub fn new() -> Self {
-        Self {
-            phantom: PhantomData,
-        }
-    }
-}
-
-impl<F> TransitionConstraint<F> for FibConstraint<F>
-where
-    F: IsFFTField + Send + Sync,
-{
-    fn degree(&self) -> usize {
-        1
-    }
-
-    fn constraint_idx(&self) -> usize {
-        0
-    }
-
-    fn end_exemptions(&self) -> usize {
-        // NOTE: This is hard-coded for the example of steps = 16 in the integration tests.
-        // If that number changes in the test, this should be changed too or the test will fail.
-        3 + 32 - 16 - 1
-    }
-
-    fn evaluate(
-        &self,
-        frame: &Frame<F>,
-        transition_evaluations: &mut [FieldElement<F>],
-        _periodic_values: &[FieldElement<F>],
-        _rap_challenges: &[FieldElement<F>],
-    ) {
-        let first_step = frame.get_evaluation_step(0);
-        let second_step = frame.get_evaluation_step(1);
-        let third_step = frame.get_evaluation_step(2);
-
-        let a0 = first_step.get_evaluation_element(0, 0);
-        let a1 = second_step.get_evaluation_element(0, 0);
-        let a2 = third_step.get_evaluation_element(0, 0);
-
-        let res = a2 - a1 - a0;
-
-        transition_evaluations[self.constraint_idx()] = res;
-    }
-}
-
-#[derive(Clone)]
-struct PermutationConstraint<F: IsFFTField> {
-    phantom: PhantomData<F>,
-}
-
-impl<F: IsFFTField> PermutationConstraint<F> {
-    pub fn new() -> Self {
-        Self {
-            phantom: PhantomData,
-        }
-    }
-}
-
-impl<F> TransitionConstraint<F> for PermutationConstraint<F>
-where
-    F: IsFFTField + Send + Sync,
-{
-    fn degree(&self) -> usize {
-        2
-    }
-
-    fn constraint_idx(&self) -> usize {
-        1
-    }
-
-    fn end_exemptions(&self) -> usize {
-        1
-    }
-
-    fn evaluate(
-        &self,
-        frame: &Frame<F>,
-        transition_evaluations: &mut [FieldElement<F>],
-        _periodic_values: &[FieldElement<F>],
-        rap_challenges: &[FieldElement<F>],
-    ) {
-        let first_step = frame.get_evaluation_step(0);
-        let second_step = frame.get_evaluation_step(1);
-
-        // Auxiliary constraints
-        let z_i = first_step.get_evaluation_element(0, 2);
-        let z_i_plus_one = second_step.get_evaluation_element(0, 2);
-        let gamma = &rap_challenges[0];
-
-        let a_i = first_step.get_evaluation_element(0, 0);
-        let b_i = first_step.get_evaluation_element(0, 1);
-
-        let res = z_i_plus_one * (b_i + gamma) - z_i * (a_i + gamma);
-
-        transition_evaluations[self.constraint_idx()] = res;
-    }
-}
-
-pub struct FibonacciRAP<F>
-where
-    F: IsFFTField,
-{
-    context: AirContext,
-    trace_length: usize,
-    pub_inputs: FibonacciRAPPublicInputs<F>,
-    transition_constraints: Vec<Box<dyn TransitionConstraint<F>>>,
-}
-
-#[derive(Clone, Debug)]
-pub struct FibonacciRAPPublicInputs<F>
-where
-    F: IsFFTField,
-{
-    pub steps: usize,
-    pub a0: FieldElement<F>,
-    pub a1: FieldElement<F>,
-}
-
-impl<F> AIR for FibonacciRAP<F>
-where
-    F: IsFFTField + Send + Sync + 'static,
-    FieldElement<F>: ByteConversion,
-{
-    type Field = F;
-<<<<<<< HEAD
-=======
-    type FieldExtension = F;
-    type RAPChallenges = FieldElement<Self::Field>;
->>>>>>> 3da725de
-    type PublicInputs = FibonacciRAPPublicInputs<Self::Field>;
-
-    const STEP_SIZE: usize = 1;
-
-    fn new(
-        trace_length: usize,
-        pub_inputs: &Self::PublicInputs,
-        proof_options: &ProofOptions,
-    ) -> Self {
-        let transition_constraints: Vec<Box<dyn TransitionConstraint<Self::Field>>> = vec![
-            Box::new(FibConstraint::new()),
-            Box::new(PermutationConstraint::new()),
-        ];
-
-        let exemptions = 3 + trace_length - pub_inputs.steps - 1;
-
-        let context = AirContext {
-            proof_options: proof_options.clone(),
-            trace_columns: 3,
-            transition_offsets: vec![0, 1, 2],
-            transition_exemptions: vec![exemptions, 1],
-            num_transition_constraints: transition_constraints.len(),
-        };
-
-        Self {
-            context,
-            trace_length,
-            pub_inputs: pub_inputs.clone(),
-            transition_constraints,
-        }
-    }
-
-    fn build_auxiliary_trace(
-        &self,
-        main_trace: &TraceTable<Self::Field>,
-        challenges: &[FieldElement<F>],
-    ) -> TraceTable<Self::Field> {
-        let main_segment_cols = main_trace.columns();
-        let not_perm = &main_segment_cols[0];
-        let perm = &main_segment_cols[1];
-        let gamma = &challenges[0];
-
-        let trace_len = main_trace.n_rows();
-
-        let mut aux_col = Vec::new();
-        for i in 0..trace_len {
-            if i == 0 {
-                aux_col.push(FieldElement::<Self::Field>::one());
-            } else {
-                let z_i = &aux_col[i - 1];
-                let n_p_term = not_perm[i - 1].clone() + gamma;
-                let p_term = &perm[i - 1] + gamma;
-
-                aux_col.push(z_i * n_p_term.div(p_term));
-            }
-        }
-        TraceTable::from_columns(vec![aux_col], 1)
-    }
-
-    fn build_rap_challenges(
-        &self,
-        transcript: &mut impl IsStarkTranscript<Self::Field>,
-    ) -> Vec<FieldElement<Self::Field>> {
-        vec![transcript.sample_field_element()]
-    }
-
-    fn number_auxiliary_rap_columns(&self) -> usize {
-        1
-    }
-
-<<<<<<< HEAD
-=======
-    fn compute_transition_prover(
-        &self,
-        frame: &Frame<Self::Field, Self::FieldExtension>,
-        _periodic_values: &[FieldElement<Self::Field>],
-        gamma: &Self::RAPChallenges,
-    ) -> Vec<FieldElement<Self::Field>> {
-        // Main constraints
-        let first_step = frame.get_evaluation_step(0);
-        let second_step = frame.get_evaluation_step(1);
-        let third_step = frame.get_evaluation_step(2);
-
-        let a0 = first_step.get_main_evaluation_element(0, 0);
-        let a1 = second_step.get_main_evaluation_element(0, 0);
-        let a2 = third_step.get_main_evaluation_element(0, 0);
-
-        let mut constraints = vec![a2 - a1 - a0];
-
-        // Auxiliary constraints
-        let z_i = first_step.get_aux_evaluation_element(0, 0);
-        let z_i_plus_one = second_step.get_aux_evaluation_element(0, 0);
-
-        let a_i = first_step.get_main_evaluation_element(0, 0);
-        let b_i = first_step.get_main_evaluation_element(0, 1);
-
-        let eval = z_i_plus_one * (b_i + gamma) - z_i * (a_i + gamma);
-
-        constraints.push(eval);
-        constraints
-    }
-
->>>>>>> 3da725de
-    fn boundary_constraints(
-        &self,
-        _rap_challenges: &[FieldElement<Self::Field>],
-    ) -> BoundaryConstraints<Self::Field> {
-        // Main boundary constraints
-        let a0 = BoundaryConstraint::new_simple_main(0, FieldElement::<Self::Field>::one());
-        let a1 = BoundaryConstraint::new_simple_main(1, FieldElement::<Self::Field>::one());
-
-        // Auxiliary boundary constraints
-        let a0_aux = BoundaryConstraint::new_aux(0, 0, FieldElement::<Self::Field>::one());
-
-        BoundaryConstraints::from_constraints(vec![a0, a1, a0_aux])
-    }
-
-    fn transition_constraints(&self) -> &Vec<Box<dyn TransitionConstraint<Self::Field>>> {
-        &self.transition_constraints
-    }
-
-    fn context(&self) -> &AirContext {
-        &self.context
-    }
-
-    fn composition_poly_degree_bound(&self) -> usize {
-        self.trace_length()
-    }
-
-    fn trace_length(&self) -> usize {
-        self.trace_length
-    }
-
-    fn pub_inputs(&self) -> &Self::PublicInputs {
-        &self.pub_inputs
-    }
-
-    fn compute_transition_verifier(
-        &self,
-        frame: &Frame<Self::FieldExtension, Self::FieldExtension>,
-        periodic_values: &[FieldElement<Self::FieldExtension>],
-        rap_challenges: &Self::RAPChallenges,
-    ) -> Vec<FieldElement<Self::Field>> {
-        self.compute_transition_prover(frame, periodic_values, rap_challenges)
-    }
-}
-
-pub fn fibonacci_rap_trace<F: IsFFTField>(
-    initial_values: [FieldElement<F>; 2],
-    trace_length: usize,
-) -> TraceTable<F> {
-    let mut fib_seq: Vec<FieldElement<F>> = vec![];
-
-    fib_seq.push(initial_values[0].clone());
-    fib_seq.push(initial_values[1].clone());
-
-    for i in 2..(trace_length) {
-        fib_seq.push(fib_seq[i - 1].clone() + fib_seq[i - 2].clone());
-    }
-
-    let last_value = fib_seq[trace_length - 1].clone();
-    let mut fib_permuted = fib_seq.clone();
-    fib_permuted[0] = last_value;
-    fib_permuted[trace_length - 1] = initial_values[0].clone();
-
-    fib_seq.push(FieldElement::<F>::zero());
-    fib_permuted.push(FieldElement::<F>::zero());
-    let mut trace_cols = vec![fib_seq, fib_permuted];
-    resize_to_next_power_of_two(&mut trace_cols);
-
-    TraceTable::from_columns(trace_cols, 1)
-}
-
-#[cfg(test)]
-mod test {
-    use super::*;
-    use lambdaworks_math::field::fields::u64_prime_field::FE17;
-
-    #[test]
-    fn test_build_fibonacci_rap_trace() {
-        // The fibonacci RAP trace should have two columns:
-        //     * The usual fibonacci sequence column
-        //     * The permuted fibonacci sequence column. The first and last elements are permuted.
-        // Also, a 0 is appended at the end of both columns. The reason for this can be read in
-        // https://hackmd.io/@aztec-network/plonk-arithmetiization-air#RAPs---PAIRs-with-interjected-verifier-randomness
-
-        let trace = fibonacci_rap_trace([FE17::from(1), FE17::from(1)], 8);
-        let mut expected_trace = vec![
-            vec![
-                FE17::one(),
-                FE17::one(),
-                FE17::from(2),
-                FE17::from(3),
-                FE17::from(5),
-                FE17::from(8),
-                FE17::from(13),
-                FE17::from(21),
-                FE17::zero(),
-            ],
-            vec![
-                FE17::from(21),
-                FE17::one(),
-                FE17::from(2),
-                FE17::from(3),
-                FE17::from(5),
-                FE17::from(8),
-                FE17::from(13),
-                FE17::one(),
-                FE17::zero(),
-            ],
-        ];
-        resize_to_next_power_of_two(&mut expected_trace);
-
-        assert_eq!(trace.columns(), expected_trace);
-    }
-
-    #[test]
-    fn aux_col() {
-        let trace = fibonacci_rap_trace([FE17::from(1), FE17::from(1)], 64);
-        let trace_cols = trace.columns();
-
-        let not_perm = trace_cols[0].clone();
-        let perm = trace_cols[1].clone();
-        let gamma = FE17::from(10);
-
-        assert_eq!(perm.len(), not_perm.len());
-        let trace_len = not_perm.len();
-
-        let mut aux_col = Vec::new();
-        for i in 0..trace_len {
-            if i == 0 {
-                aux_col.push(FE17::one());
-            } else {
-                let z_i = aux_col[i - 1];
-                let n_p_term = not_perm[i - 1] + gamma;
-                let p_term = perm[i - 1] + gamma;
-
-                aux_col.push(z_i * n_p_term.div(p_term));
-            }
-        }
-
-        assert_eq!(aux_col.last().unwrap(), &FE17::one());
-    }
-}+// use std::{marker::PhantomData, ops::Div};
+
+// use crate::{
+//     constraints::{
+//         boundary::{BoundaryConstraint, BoundaryConstraints},
+//         transition::TransitionConstraint,
+//     },
+//     context::AirContext,
+//     frame::Frame,
+//     proof::options::ProofOptions,
+//     trace::TraceTable,
+//     traits::AIR,
+//     transcript::IsStarkTranscript,
+// };
+// use lambdaworks_math::{
+//     field::{element::FieldElement, traits::IsFFTField},
+//     helpers::resize_to_next_power_of_two,
+//     traits::ByteConversion,
+// };
+
+// #[derive(Clone)]
+// struct FibConstraint<F: IsFFTField> {
+//     phantom: PhantomData<F>,
+// }
+
+// impl<F: IsFFTField> FibConstraint<F> {
+//     pub fn new() -> Self {
+//         Self {
+//             phantom: PhantomData,
+//         }
+//     }
+// }
+
+// impl<F> TransitionConstraint<F> for FibConstraint<F>
+// where
+//     F: IsFFTField + Send + Sync,
+// {
+//     fn degree(&self) -> usize {
+//         1
+//     }
+
+//     fn constraint_idx(&self) -> usize {
+//         0
+//     }
+
+//     fn end_exemptions(&self) -> usize {
+//         // NOTE: This is hard-coded for the example of steps = 16 in the integration tests.
+//         // If that number changes in the test, this should be changed too or the test will fail.
+//         3 + 32 - 16 - 1
+//     }
+
+//     fn evaluate(
+//         &self,
+//         frame: &Frame<F>,
+//         transition_evaluations: &mut [FieldElement<F>],
+//         _periodic_values: &[FieldElement<F>],
+//         _rap_challenges: &[FieldElement<F>],
+//     ) {
+//         let first_step = frame.get_evaluation_step(0);
+//         let second_step = frame.get_evaluation_step(1);
+//         let third_step = frame.get_evaluation_step(2);
+
+//         let a0 = first_step.get_evaluation_element(0, 0);
+//         let a1 = second_step.get_evaluation_element(0, 0);
+//         let a2 = third_step.get_evaluation_element(0, 0);
+
+//         let res = a2 - a1 - a0;
+
+//         transition_evaluations[self.constraint_idx()] = res;
+//     }
+// }
+
+// #[derive(Clone)]
+// struct PermutationConstraint<F: IsFFTField> {
+//     phantom: PhantomData<F>,
+// }
+
+// impl<F: IsFFTField> PermutationConstraint<F> {
+//     pub fn new() -> Self {
+//         Self {
+//             phantom: PhantomData,
+//         }
+//     }
+// }
+
+// impl<F> TransitionConstraint<F> for PermutationConstraint<F>
+// where
+//     F: IsFFTField + Send + Sync,
+// {
+//     fn degree(&self) -> usize {
+//         2
+//     }
+
+//     fn constraint_idx(&self) -> usize {
+//         1
+//     }
+
+//     fn end_exemptions(&self) -> usize {
+//         1
+//     }
+
+//     fn evaluate(
+//         &self,
+//         frame: &Frame<F>,
+//         transition_evaluations: &mut [FieldElement<F>],
+//         _periodic_values: &[FieldElement<F>],
+//         rap_challenges: &[FieldElement<F>],
+//     ) {
+//         let first_step = frame.get_evaluation_step(0);
+//         let second_step = frame.get_evaluation_step(1);
+
+//         // Auxiliary constraints
+//         let z_i = first_step.get_evaluation_element(0, 2);
+//         let z_i_plus_one = second_step.get_evaluation_element(0, 2);
+//         let gamma = &rap_challenges[0];
+
+//         let a_i = first_step.get_evaluation_element(0, 0);
+//         let b_i = first_step.get_evaluation_element(0, 1);
+
+//         let res = z_i_plus_one * (b_i + gamma) - z_i * (a_i + gamma);
+
+//         transition_evaluations[self.constraint_idx()] = res;
+//     }
+// }
+
+// pub struct FibonacciRAP<F>
+// where
+//     F: IsFFTField,
+// {
+//     context: AirContext,
+//     trace_length: usize,
+//     pub_inputs: FibonacciRAPPublicInputs<F>,
+//     transition_constraints: Vec<Box<dyn TransitionConstraint<F>>>,
+// }
+
+// #[derive(Clone, Debug)]
+// pub struct FibonacciRAPPublicInputs<F>
+// where
+//     F: IsFFTField,
+// {
+//     pub steps: usize,
+//     pub a0: FieldElement<F>,
+//     pub a1: FieldElement<F>,
+// }
+
+// impl<F> AIR for FibonacciRAP<F>
+// where
+//     F: IsFFTField + Send + Sync + 'static,
+//     FieldElement<F>: ByteConversion,
+// {
+//     type Field = F;
+// <<<<<<< HEAD
+// =======
+//     type FieldExtension = F;
+//     type RAPChallenges = FieldElement<Self::Field>;
+// >>>>>>> main
+//     type PublicInputs = FibonacciRAPPublicInputs<Self::Field>;
+
+//     const STEP_SIZE: usize = 1;
+
+//     fn new(
+//         trace_length: usize,
+//         pub_inputs: &Self::PublicInputs,
+//         proof_options: &ProofOptions,
+//     ) -> Self {
+//         let transition_constraints: Vec<Box<dyn TransitionConstraint<Self::Field>>> = vec![
+//             Box::new(FibConstraint::new()),
+//             Box::new(PermutationConstraint::new()),
+//         ];
+
+//         let exemptions = 3 + trace_length - pub_inputs.steps - 1;
+
+//         let context = AirContext {
+//             proof_options: proof_options.clone(),
+//             trace_columns: 3,
+//             transition_offsets: vec![0, 1, 2],
+//             transition_exemptions: vec![exemptions, 1],
+//             num_transition_constraints: transition_constraints.len(),
+//         };
+
+//         Self {
+//             context,
+//             trace_length,
+//             pub_inputs: pub_inputs.clone(),
+//             transition_constraints,
+//         }
+//     }
+
+//     fn build_auxiliary_trace(
+//         &self,
+//         main_trace: &TraceTable<Self::Field>,
+//         challenges: &[FieldElement<F>],
+//     ) -> TraceTable<Self::Field> {
+//         let main_segment_cols = main_trace.columns();
+//         let not_perm = &main_segment_cols[0];
+//         let perm = &main_segment_cols[1];
+//         let gamma = &challenges[0];
+
+//         let trace_len = main_trace.n_rows();
+
+//         let mut aux_col = Vec::new();
+//         for i in 0..trace_len {
+//             if i == 0 {
+//                 aux_col.push(FieldElement::<Self::Field>::one());
+//             } else {
+//                 let z_i = &aux_col[i - 1];
+//                 let n_p_term = not_perm[i - 1].clone() + gamma;
+//                 let p_term = &perm[i - 1] + gamma;
+
+//                 aux_col.push(z_i * n_p_term.div(p_term));
+//             }
+//         }
+//         TraceTable::from_columns(vec![aux_col], 1)
+//     }
+
+//     fn build_rap_challenges(
+//         &self,
+//         transcript: &mut impl IsStarkTranscript<Self::Field>,
+//     ) -> Vec<FieldElement<Self::Field>> {
+//         vec![transcript.sample_field_element()]
+//     }
+
+//     fn number_auxiliary_rap_columns(&self) -> usize {
+//         1
+//     }
+
+// <<<<<<< HEAD
+// =======
+//     fn compute_transition_prover(
+//         &self,
+//         frame: &Frame<Self::Field, Self::FieldExtension>,
+//         _periodic_values: &[FieldElement<Self::Field>],
+//         gamma: &Self::RAPChallenges,
+//     ) -> Vec<FieldElement<Self::Field>> {
+//         // Main constraints
+//         let first_step = frame.get_evaluation_step(0);
+//         let second_step = frame.get_evaluation_step(1);
+//         let third_step = frame.get_evaluation_step(2);
+
+//         let a0 = first_step.get_main_evaluation_element(0, 0);
+//         let a1 = second_step.get_main_evaluation_element(0, 0);
+//         let a2 = third_step.get_main_evaluation_element(0, 0);
+
+//         let mut constraints = vec![a2 - a1 - a0];
+
+//         // Auxiliary constraints
+//         let z_i = first_step.get_aux_evaluation_element(0, 0);
+//         let z_i_plus_one = second_step.get_aux_evaluation_element(0, 0);
+
+//         let a_i = first_step.get_main_evaluation_element(0, 0);
+//         let b_i = first_step.get_main_evaluation_element(0, 1);
+
+//         let eval = z_i_plus_one * (b_i + gamma) - z_i * (a_i + gamma);
+
+//         constraints.push(eval);
+//         constraints
+//     }
+
+// >>>>>>> main
+//     fn boundary_constraints(
+//         &self,
+//         _rap_challenges: &[FieldElement<Self::Field>],
+//     ) -> BoundaryConstraints<Self::Field> {
+//         // Main boundary constraints
+//         let a0 = BoundaryConstraint::new_simple_main(0, FieldElement::<Self::Field>::one());
+//         let a1 = BoundaryConstraint::new_simple_main(1, FieldElement::<Self::Field>::one());
+
+//         // Auxiliary boundary constraints
+//         let a0_aux = BoundaryConstraint::new_aux(0, 0, FieldElement::<Self::Field>::one());
+
+//         BoundaryConstraints::from_constraints(vec![a0, a1, a0_aux])
+//     }
+
+//     fn transition_constraints(&self) -> &Vec<Box<dyn TransitionConstraint<Self::Field>>> {
+//         &self.transition_constraints
+//     }
+
+//     fn context(&self) -> &AirContext {
+//         &self.context
+//     }
+
+//     fn composition_poly_degree_bound(&self) -> usize {
+//         self.trace_length()
+//     }
+
+//     fn trace_length(&self) -> usize {
+//         self.trace_length
+//     }
+
+//     fn pub_inputs(&self) -> &Self::PublicInputs {
+//         &self.pub_inputs
+//     }
+
+//     fn compute_transition_verifier(
+//         &self,
+//         frame: &Frame<Self::FieldExtension, Self::FieldExtension>,
+//         periodic_values: &[FieldElement<Self::FieldExtension>],
+//         rap_challenges: &Self::RAPChallenges,
+//     ) -> Vec<FieldElement<Self::Field>> {
+//         self.compute_transition_prover(frame, periodic_values, rap_challenges)
+//     }
+// }
+
+// pub fn fibonacci_rap_trace<F: IsFFTField>(
+//     initial_values: [FieldElement<F>; 2],
+//     trace_length: usize,
+// ) -> TraceTable<F> {
+//     let mut fib_seq: Vec<FieldElement<F>> = vec![];
+
+//     fib_seq.push(initial_values[0].clone());
+//     fib_seq.push(initial_values[1].clone());
+
+//     for i in 2..(trace_length) {
+//         fib_seq.push(fib_seq[i - 1].clone() + fib_seq[i - 2].clone());
+//     }
+
+//     let last_value = fib_seq[trace_length - 1].clone();
+//     let mut fib_permuted = fib_seq.clone();
+//     fib_permuted[0] = last_value;
+//     fib_permuted[trace_length - 1] = initial_values[0].clone();
+
+//     fib_seq.push(FieldElement::<F>::zero());
+//     fib_permuted.push(FieldElement::<F>::zero());
+//     let mut trace_cols = vec![fib_seq, fib_permuted];
+//     resize_to_next_power_of_two(&mut trace_cols);
+
+//     TraceTable::from_columns(trace_cols, 1)
+// }
+
+// #[cfg(test)]
+// mod test {
+//     use super::*;
+//     use lambdaworks_math::field::fields::u64_prime_field::FE17;
+
+//     #[test]
+//     fn test_build_fibonacci_rap_trace() {
+//         // The fibonacci RAP trace should have two columns:
+//         //     * The usual fibonacci sequence column
+//         //     * The permuted fibonacci sequence column. The first and last elements are permuted.
+//         // Also, a 0 is appended at the end of both columns. The reason for this can be read in
+//         // https://hackmd.io/@aztec-network/plonk-arithmetiization-air#RAPs---PAIRs-with-interjected-verifier-randomness
+
+//         let trace = fibonacci_rap_trace([FE17::from(1), FE17::from(1)], 8);
+//         let mut expected_trace = vec![
+//             vec![
+//                 FE17::one(),
+//                 FE17::one(),
+//                 FE17::from(2),
+//                 FE17::from(3),
+//                 FE17::from(5),
+//                 FE17::from(8),
+//                 FE17::from(13),
+//                 FE17::from(21),
+//                 FE17::zero(),
+//             ],
+//             vec![
+//                 FE17::from(21),
+//                 FE17::one(),
+//                 FE17::from(2),
+//                 FE17::from(3),
+//                 FE17::from(5),
+//                 FE17::from(8),
+//                 FE17::from(13),
+//                 FE17::one(),
+//                 FE17::zero(),
+//             ],
+//         ];
+//         resize_to_next_power_of_two(&mut expected_trace);
+
+//         assert_eq!(trace.columns(), expected_trace);
+//     }
+
+//     #[test]
+//     fn aux_col() {
+//         let trace = fibonacci_rap_trace([FE17::from(1), FE17::from(1)], 64);
+//         let trace_cols = trace.columns();
+
+//         let not_perm = trace_cols[0].clone();
+//         let perm = trace_cols[1].clone();
+//         let gamma = FE17::from(10);
+
+//         assert_eq!(perm.len(), not_perm.len());
+//         let trace_len = not_perm.len();
+
+//         let mut aux_col = Vec::new();
+//         for i in 0..trace_len {
+//             if i == 0 {
+//                 aux_col.push(FE17::one());
+//             } else {
+//                 let z_i = aux_col[i - 1];
+//                 let n_p_term = not_perm[i - 1] + gamma;
+//                 let p_term = perm[i - 1] + gamma;
+
+//                 aux_col.push(z_i * n_p_term.div(p_term));
+//             }
+//         }
+
+//         assert_eq!(aux_col.last().unwrap(), &FE17::one());
+//     }
+// }