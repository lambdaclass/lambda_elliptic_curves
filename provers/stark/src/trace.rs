use crate::table::{Table, TableView};
use lambdaworks_math::fft::errors::FFTError;
use lambdaworks_math::fft::polynomial::FFTPoly;
use lambdaworks_math::{
    field::{element::FieldElement, traits::IsFFTField},
    polynomial::Polynomial,
};
#[cfg(feature = "parallel")]
use rayon::prelude::{IntoParallelRefIterator, ParallelIterator};

/// A two-dimensional representation of an execution trace of the STARK
/// protocol.
///
/// For the moment it is mostly a wrapper around the `Table` struct. It is a
/// layer above the raw two-dimensional table, with functionality relevant to the
/// STARK protocol.
#[derive(Clone, Default, Debug, PartialEq, Eq)]
pub struct TraceTable<F: IsFFTField> {
    pub table: Table<F>,
    pub step_size: usize,
}

<<<<<<< HEAD
#[derive(Debug, Clone, PartialEq)]
pub struct StepView<'t, F: IsFFTField> {
    pub table_view: TableView<'t, F>,
    pub step_offset: usize,
}

impl<'a, F: IsFFTField> StepView<'a, F> {
    pub fn get_evaluation_element(&self, row_idx: usize, col_idx: usize) -> &FieldElement<F> {
        self.table_view.get(row_idx, col_idx)
    }
}

impl<'t, F: IsFFTField> TraceTable<F> {
    pub fn new(data: &[FieldElement<F>], n_columns: usize, step_size: usize) -> Self {
=======
impl<F: IsFFTField> TraceTable<F> {
    pub fn new(data: Vec<FieldElement<F>>, n_columns: usize) -> Self {
>>>>>>> 3b2e004f
        let table = Table::new(data, n_columns);
        Self { table, step_size }
    }

<<<<<<< HEAD
    pub fn from_columns(columns: &[Vec<FieldElement<F>>], step_size: usize) -> Self {
=======
    pub fn from_columns(columns: Vec<Vec<FieldElement<F>>>) -> Self {
>>>>>>> 3b2e004f
        let table = Table::from_columns(columns);
        Self { table, step_size }
    }

<<<<<<< HEAD
    pub fn empty(step_size: usize) -> Self {
        Self::new(&Vec::new(), 0, step_size)
=======
    pub fn empty() -> Self {
        Self::new(Vec::new(), 0)
>>>>>>> 3b2e004f
    }

    pub fn is_empty(&self) -> bool {
        self.table.width == 0
    }

    pub fn n_rows(&self) -> usize {
        self.table.height
    }

    pub fn num_steps(&self) -> usize {
        debug_assert!((self.table.height % self.step_size) == 0);
        self.table.height / self.step_size
    }

    pub fn step_to_row(&self, step: usize) -> usize {
        self.step_size * step
    }

    pub fn step_view(&'t self, step_idx: usize) -> StepView<'t, F> {
        let row_idx = self.step_to_row(step_idx);
        let table_view = self.table.get_table_view(row_idx, self.step_size);

        StepView {
            table_view,
            step_offset: step_idx,
        }
    }

    pub fn n_cols(&self) -> usize {
        self.table.width
    }

    pub fn rows(&self) -> Vec<Vec<FieldElement<F>>> {
        self.table.rows()
    }

    pub fn get_row(&self, row_idx: usize) -> &[FieldElement<F>] {
        self.table.get_row(row_idx)
    }

    pub fn get_row_mut(&mut self, row_idx: usize) -> &mut [FieldElement<F>] {
        self.table.get_row_mut(row_idx)
    }

    pub fn last_row(&self) -> &[FieldElement<F>] {
        self.get_row(self.n_rows() - 1)
    }

    pub fn columns(&self) -> Vec<Vec<FieldElement<F>>> {
        self.table.columns()
    }

    /// Given a slice of integer numbers representing column indexes, merge these columns into
    /// a one-dimensional vector.
    ///
    /// The particular way they are merged is not really important since this function is used to
    /// aggreagate values distributed across various columns with no importance on their ordering,
    /// such as to sort them.
    pub fn merge_columns(&self, column_indexes: &[usize]) -> Vec<FieldElement<F>> {
        let mut data = Vec::with_capacity(self.n_rows() * column_indexes.len());
        for row_index in 0..self.n_rows() {
            for column in column_indexes {
                data.push(self.table.data[row_index * self.n_cols() + column].clone());
            }
        }
        data
    }

    /// Given a row and a column index, gives stored value in that position
    pub fn get(&self, row: usize, col: usize) -> &FieldElement<F> {
        self.table.get(row, col)
    }

    pub fn compute_trace_polys(&self) -> Vec<Polynomial<FieldElement<F>>>
    where
        FieldElement<F>: Send + Sync,
    {
        let columns = self.columns();
        #[cfg(feature = "parallel")]
        let iter = columns.par_iter();
        #[cfg(not(feature = "parallel"))]
        let iter = columns.iter();

        iter.map(|col| Polynomial::interpolate_fft(col))
            .collect::<Result<Vec<Polynomial<FieldElement<F>>>, FFTError>>()
            .unwrap()
    }

    // pub fn concatenate(&self, new_cols: Vec<FieldElement<F>>, n_cols: usize) -> Self {
    //     let mut data = Vec::new();
    //     let mut i = 0;
    //     for row_index in (0..self.table.data.len()).step_by(self.table.width) {
    //         data.append(&mut self.table.data[row_index..row_index + self.table.width].to_vec());
    //         data.append(&mut new_cols[i..(i + n_cols)].to_vec());
    //         i += n_cols;
    //     }

<<<<<<< HEAD
    //     let table = Table::new(&data, self.n_cols() + n_cols);
    //     Self { table }
    // }
=======
        let table = Table::new(data, self.n_cols() + n_cols);
        Self { table }
    }
>>>>>>> 3b2e004f

    /// Given the padding length, appends the last row of the trace table
    /// that many times.
    /// This is useful for example when the desired trace length should be power
    /// of two, and only the last row is the one that can be appended without affecting
    /// the integrity of the constraints.
    pub fn pad_with_last_row(&mut self, padding_len: usize) {
        let last_row = self.last_row().to_vec();
        (0..padding_len).for_each(|_| {
            self.table.append_row(&last_row);
        })
    }

    /// Given a row index, a column index and a value, tries to set that location
    /// of the trace with the given value.
    /// The row_idx passed as argument may be greater than the max row index by 1. In this case,
    /// last row of the trace is cloned, and the value is set in that cloned row. Then, the row is
    /// appended to the end of the trace.
    pub fn set_or_extend(&mut self, row_idx: usize, col_idx: usize, value: &FieldElement<F>) {
        debug_assert!(col_idx < self.n_cols());
        // NOTE: This is not very nice, but for how the function is being used at the moment,
        // the passed `row_idx` should never be greater than `self.n_rows() + 1`. This is just
        // an integrity check for ease in the developing process, we should think a better alternative
        // in the future.
        debug_assert!(row_idx <= self.n_rows() + 1);
        if row_idx >= self.n_rows() {
            let mut last_row = self.last_row().to_vec();
            last_row[col_idx] = value.clone();
            self.table.append_row(&last_row)
        } else {
            let row = self.get_row_mut(row_idx);
            row[col_idx] = value.clone();
        }
    }
}

/// Given a slice of trace polynomials, an evaluation point `x`, the frame offsets
/// corresponding to the computation of the transitions, and a primitive root,
/// outputs the trace evaluations of each trace polynomial over the values used to
/// compute a transition.
/// Example: For a simple Fibonacci computation, if t(x) is the trace polynomial of
/// the computation, this will output evaluations t(x), t(g * x), t(g^2 * z).
pub fn get_trace_evaluations<F: IsFFTField>(
    trace_polys: &[Polynomial<FieldElement<F>>],
    x: &FieldElement<F>,
    frame_offsets: &[usize],
    primitive_root: &FieldElement<F>,
) -> Vec<Vec<FieldElement<F>>> {
    frame_offsets
        .iter()
        .map(|offset| x * primitive_root.pow(*offset))
        .map(|eval_point| {
            trace_polys
                .iter()
                .map(|poly| poly.evaluate(&eval_point))
                .collect::<Vec<FieldElement<F>>>()
        })
        .collect()
}

#[cfg(test)]
mod test {
    use super::TraceTable;
    use lambdaworks_math::field::{element::FieldElement, fields::u64_prime_field::F17};
    type FE = FieldElement<F17>;

    #[test]
    fn test_cols() {
        let col_1 = vec![FE::from(1), FE::from(2), FE::from(5), FE::from(13)];
        let col_2 = vec![FE::from(1), FE::from(3), FE::from(8), FE::from(21)];

<<<<<<< HEAD
        let trace_table = TraceTable::from_columns(&[col_1.clone(), col_2.clone()], 1);
=======
        let trace_table = TraceTable::from_columns(vec![col_1.clone(), col_2.clone()]);
>>>>>>> 3b2e004f
        let res_cols = trace_table.columns();

        assert_eq!(res_cols, vec![col_1, col_2]);
    }

<<<<<<< HEAD
    // #[test]
    // fn test_concatenate_works() {
    //     let table1_columns = vec![vec![FE::new(7), FE::new(8), FE::new(9)]];
    //     let new_columns = vec![
    //         FE::new(1),
    //         FE::new(2),
    //         FE::new(3),
    //         FE::new(4),
    //         FE::new(5),
    //         FE::new(6),
    //     ];
    //     let expected_table = TraceTable::from_columns(
    //         &[
    //             vec![FE::new(7), FE::new(8), FE::new(9)],
    //             vec![FE::new(1), FE::new(3), FE::new(5)],
    //             vec![FE::new(2), FE::new(4), FE::new(6)],
    //         ],
    //         1,
    //     );
    //     let table1 = TraceTable::from_columns(&table1_columns, 1);
    //     assert_eq!(table1.concatenate(new_columns, 2), expected_table)
    // }
=======
    #[test]
    fn test_concatenate_works() {
        let table1_columns = vec![vec![FE::new(7), FE::new(8), FE::new(9)]];
        let new_columns = vec![
            FE::new(1),
            FE::new(2),
            FE::new(3),
            FE::new(4),
            FE::new(5),
            FE::new(6),
        ];
        let expected_table = TraceTable::from_columns(vec![
            vec![FE::new(7), FE::new(8), FE::new(9)],
            vec![FE::new(1), FE::new(3), FE::new(5)],
            vec![FE::new(2), FE::new(4), FE::new(6)],
        ]);
        let table1 = TraceTable::from_columns(table1_columns);
        assert_eq!(table1.concatenate(new_columns, 2), expected_table)
    }
>>>>>>> 3b2e004f
}<|MERGE_RESOLUTION|>--- conflicted
+++ resolved
@@ -20,7 +20,6 @@
     pub step_size: usize,
 }
 
-<<<<<<< HEAD
 #[derive(Debug, Clone, PartialEq)]
 pub struct StepView<'t, F: IsFFTField> {
     pub table_view: TableView<'t, F>,
@@ -35,30 +34,17 @@
 
 impl<'t, F: IsFFTField> TraceTable<F> {
     pub fn new(data: &[FieldElement<F>], n_columns: usize, step_size: usize) -> Self {
-=======
-impl<F: IsFFTField> TraceTable<F> {
-    pub fn new(data: Vec<FieldElement<F>>, n_columns: usize) -> Self {
->>>>>>> 3b2e004f
         let table = Table::new(data, n_columns);
         Self { table, step_size }
     }
 
-<<<<<<< HEAD
-    pub fn from_columns(columns: &[Vec<FieldElement<F>>], step_size: usize) -> Self {
-=======
-    pub fn from_columns(columns: Vec<Vec<FieldElement<F>>>) -> Self {
->>>>>>> 3b2e004f
+    pub fn from_columns(columns: Vec<Vec<FieldElement<F>>>, step_size: usize) -> Self {
         let table = Table::from_columns(columns);
         Self { table, step_size }
     }
 
-<<<<<<< HEAD
     pub fn empty(step_size: usize) -> Self {
         Self::new(&Vec::new(), 0, step_size)
-=======
-    pub fn empty() -> Self {
-        Self::new(Vec::new(), 0)
->>>>>>> 3b2e004f
     }
 
     pub fn is_empty(&self) -> bool {
@@ -157,15 +143,9 @@
     //         i += n_cols;
     //     }
 
-<<<<<<< HEAD
     //     let table = Table::new(&data, self.n_cols() + n_cols);
     //     Self { table }
     // }
-=======
-        let table = Table::new(data, self.n_cols() + n_cols);
-        Self { table }
-    }
->>>>>>> 3b2e004f
 
     /// Given the padding length, appends the last row of the trace table
     /// that many times.
@@ -237,17 +217,12 @@
         let col_1 = vec![FE::from(1), FE::from(2), FE::from(5), FE::from(13)];
         let col_2 = vec![FE::from(1), FE::from(3), FE::from(8), FE::from(21)];
 
-<<<<<<< HEAD
-        let trace_table = TraceTable::from_columns(&[col_1.clone(), col_2.clone()], 1);
-=======
-        let trace_table = TraceTable::from_columns(vec![col_1.clone(), col_2.clone()]);
->>>>>>> 3b2e004f
+        let trace_table = TraceTable::from_columns(vec![col_1.clone(), col_2.clone()], 1);
         let res_cols = trace_table.columns();
 
         assert_eq!(res_cols, vec![col_1, col_2]);
     }
 
-<<<<<<< HEAD
     // #[test]
     // fn test_concatenate_works() {
     //     let table1_columns = vec![vec![FE::new(7), FE::new(8), FE::new(9)]];
@@ -270,25 +245,4 @@
     //     let table1 = TraceTable::from_columns(&table1_columns, 1);
     //     assert_eq!(table1.concatenate(new_columns, 2), expected_table)
     // }
-=======
-    #[test]
-    fn test_concatenate_works() {
-        let table1_columns = vec![vec![FE::new(7), FE::new(8), FE::new(9)]];
-        let new_columns = vec![
-            FE::new(1),
-            FE::new(2),
-            FE::new(3),
-            FE::new(4),
-            FE::new(5),
-            FE::new(6),
-        ];
-        let expected_table = TraceTable::from_columns(vec![
-            vec![FE::new(7), FE::new(8), FE::new(9)],
-            vec![FE::new(1), FE::new(3), FE::new(5)],
-            vec![FE::new(2), FE::new(4), FE::new(6)],
-        ]);
-        let table1 = TraceTable::from_columns(table1_columns);
-        assert_eq!(table1.concatenate(new_columns, 2), expected_table)
-    }
->>>>>>> 3b2e004f
 }