use crate::table::{EvaluationTable, Table, TableView};
use lambdaworks_math::fft::errors::FFTError;
use lambdaworks_math::field::traits::{IsField, IsSubFieldOf};
use lambdaworks_math::{
    field::{element::FieldElement, traits::IsFFTField},
    polynomial::Polynomial,
};
#[cfg(feature = "parallel")]
use rayon::prelude::{IntoParallelRefIterator, ParallelIterator};

/// A two-dimensional representation of an execution trace of the STARK
/// protocol.
///
/// For the moment it is mostly a wrapper around the `Table` struct. It is a
/// layer above the raw two-dimensional table, with functionality relevant to the
/// STARK protocol, such as the step size (number of consecutive rows of the table)
/// of the computation being proven.
#[derive(Clone, Default, Debug, PartialEq, Eq)]
pub struct TraceTable<F: IsField> {
    pub table: Table<F>,
    pub step_size: usize,
}

impl<F: IsField> TraceTable<F> {
    pub fn new(data: Vec<FieldElement<F>>, n_columns: usize, step_size: usize) -> Self {
        let table = Table::new(data, n_columns);
        Self { table, step_size }
    }

    pub fn from_columns(columns: Vec<Vec<FieldElement<F>>>, step_size: usize) -> Self {
        let table = Table::from_columns(columns);
        Self { table, step_size }
    }

    pub fn empty() -> Self {
        Self::new(Vec::new(), 0, 0)
    }

    pub fn is_empty(&self) -> bool {
        self.table.width == 0
    }

    pub fn num_rows(&self) -> usize {
        self.table.height
    }

    pub fn num_steps(&self) -> usize {
        debug_assert!((self.table.height % self.step_size) == 0);
        self.table.height / self.step_size
    }

    /// Given a particular step of the computation represented on the trace,
    /// returns the row of the underlying table.
    pub fn step_to_row(&self, step: usize) -> usize {
        self.step_size * step
    }

    pub fn n_cols(&self) -> usize {
        self.table.width
    }

    pub fn rows(&self) -> Vec<Vec<FieldElement<F>>> {
        self.table.rows()
    }

    pub fn get_row(&self, row_idx: usize) -> &[FieldElement<F>] {
        self.table.get_row(row_idx)
    }

    pub fn get_row_mut(&mut self, row_idx: usize) -> &mut [FieldElement<F>] {
        self.table.get_row_mut(row_idx)
    }

    pub fn last_row(&self) -> &[FieldElement<F>] {
        self.get_row(self.num_rows() - 1)
    }

    pub fn columns(&self) -> Vec<Vec<FieldElement<F>>> {
        self.table.columns()
    }

    /// Given a slice of integer numbers representing column indexes, merge these columns into
    /// a one-dimensional vector.
    ///
    /// The particular way they are merged is not really important since this function is used to
    /// aggreagate values distributed across various columns with no importance on their ordering,
    /// such as to sort them.
    pub fn merge_columns(&self, column_indexes: &[usize]) -> Vec<FieldElement<F>> {
        let mut data = Vec::with_capacity(self.num_rows() * column_indexes.len());
        for row_index in 0..self.num_rows() {
            for column in column_indexes {
                data.push(self.table.data[row_index * self.n_cols() + column].clone());
            }
        }
        data
    }

<<<<<<< HEAD
    /// Given a row and a column index, gives stored value in that position
    pub fn get(&self, row: usize, col: usize) -> &FieldElement<F> {
        self.table.get(row, col)
    }

    pub fn set(&mut self, row: usize, col: usize, value: FieldElement<F>) {
        self.table.set(row, col, value);
    }

    pub fn allocate_with_zeros(
        num_steps: usize,
        num_cols: usize,
        step_size: usize,
    ) -> TraceTable<F> {
        let data = vec![FieldElement::<F>::zero(); step_size * num_steps * num_cols];
        let table = Table::new(data, num_cols);

        Self { table, step_size }
    }

    pub fn compute_trace_polys(&self) -> Vec<Polynomial<FieldElement<F>>>
=======
    pub fn compute_trace_polys<S: IsFFTField + IsSubFieldOf<F>>(
        &self,
    ) -> Vec<Polynomial<FieldElement<F>>>
>>>>>>> eb123810
    where
        FieldElement<F>: Send + Sync,
    {
        let columns = self.columns();
        #[cfg(feature = "parallel")]
        let iter = columns.par_iter();
        #[cfg(not(feature = "parallel"))]
        let iter = columns.iter();

        iter.map(|col| Polynomial::interpolate_fft::<S>(col))
            .collect::<Result<Vec<Polynomial<FieldElement<F>>>, FFTError>>()
            .unwrap()
    }

    /// Given the padding length, appends the last row of the trace table
    /// that many times.
    /// This is useful for example when the desired trace length should be power
    /// of two, and only the last row is the one that can be appended without affecting
    /// the integrity of the constraints.
    pub fn pad_with_last_row(&mut self, padding_len: usize) {
        let last_row = self.last_row().to_vec();
        (0..padding_len).for_each(|_| {
            self.table.append_row(&last_row);
        })
    }

    /// Given a row index, a column index and a value, tries to set that location
    /// of the trace with the given value.
    /// The row_idx passed as argument may be greater than the max row index by 1. In this case,
    /// last row of the trace is cloned, and the value is set in that cloned row. Then, the row is
    /// appended to the end of the trace.
    pub fn set_or_extend(&mut self, row_idx: usize, col_idx: usize, value: &FieldElement<F>) {
        debug_assert!(col_idx < self.n_cols());
        // NOTE: This is not very nice, but for how the function is being used at the moment,
        // the passed `row_idx` should never be greater than `self.n_rows() + 1`. This is just
        // an integrity check for ease in the developing process, we should think a better alternative
        // in the future.
        debug_assert!(row_idx <= self.num_rows() + 1);
        if row_idx >= self.num_rows() {
            let mut last_row = self.last_row().to_vec();
            last_row[col_idx] = value.clone();
            self.table.append_row(&last_row)
        } else {
            let row = self.get_row_mut(row_idx);
            row[col_idx] = value.clone();
        }
    }

    pub fn get_column(&self, col_idx: usize) -> Vec<FieldElement<F>> {
        self.table.get_column(col_idx)
    }
}

/// A view into a step of the trace. In general, a step over the trace
/// can be thought as a fixed size subset of trace rows
///
/// The main purpose of this data structure is to have a way to
/// access the steps in a trace, in order to grab elements to calculate
/// constraint evaluations.
#[derive(Debug, Clone, PartialEq)]
pub struct StepView<'t, F: IsSubFieldOf<E>, E: IsField> {
    pub main_table_view: TableView<'t, F>,
    pub aux_table_view: TableView<'t, E>,
    pub step_idx: usize,
}

impl<'t, F: IsSubFieldOf<E>, E: IsField> StepView<'t, F, E> {
    pub fn new(
        main_table_view: TableView<'t, F>,
        aux_table_view: TableView<'t, E>,
        step_idx: usize,
    ) -> Self {
        StepView {
            main_table_view,
            aux_table_view,
            step_idx,
        }
    }

    /// Gets the evaluation element of the main table specified by `row_idx` and `col_idx` of this step
    pub fn get_main_evaluation_element(&self, row_idx: usize, col_idx: usize) -> &FieldElement<F> {
        self.main_table_view.get(row_idx, col_idx)
    }

    /// Gets the evaluation element of the aux table specified by `row_idx` and `col_idx` of this step
    pub fn get_aux_evaluation_element(&self, row_idx: usize, col_idx: usize) -> &FieldElement<E> {
        self.aux_table_view.get(row_idx, col_idx)
    }

    pub fn get_row_main(&self, row_idx: usize) -> &[FieldElement<F>] {
        self.main_table_view.get_row(row_idx)
    }

    pub fn get_row_aux(&self, row_idx: usize) -> &[FieldElement<E>] {
        self.aux_table_view.get_row(row_idx)
    }
}

/// Given a slice of trace polynomials, an evaluation point `x`, the frame offsets
/// corresponding to the computation of the transitions, and a primitive root,
/// outputs the trace evaluations of each trace polynomial over the values used to
/// compute a transition.
/// Example: For a simple Fibonacci computation, if t(x) is the trace polynomial of
/// the computation, this will output evaluations t(x), t(g * x), t(g^2 * z).
pub(crate) fn get_trace_evaluations<F: IsSubFieldOf<E>, E: IsField>(
    main_trace_polys: &[Polynomial<FieldElement<F>>],
    aux_trace_polys: &[Polynomial<FieldElement<E>>],
    x: &FieldElement<E>,
    frame_offsets: &[usize],
    primitive_root: &FieldElement<F>,
    step_size: usize,
) -> EvaluationTable<E, E> {
    let evaluation_points: Vec<_> = frame_offsets
        .iter()
        .map(|offset| primitive_root.pow(*offset) * x)
        .collect();
    let main_evaluations = main_trace_polys
        .iter()
        .map(|poly| {
            evaluation_points
                .iter()
                .map(|eval_point| poly.evaluate(eval_point))
                .collect()
        })
        .collect();
    let aux_evaluations = aux_trace_polys
        .iter()
        .map(|poly| {
            evaluation_points
                .iter()
                .map(|eval_point| poly.evaluate(eval_point))
                .collect()
        })
        .collect();

    EvaluationTable::from_columns(main_evaluations, aux_evaluations, step_size)
}

#[cfg(test)]
mod test {
    use super::TraceTable;
    use lambdaworks_math::field::{element::FieldElement, fields::u64_prime_field::F17};
    type FE = FieldElement<F17>;

    #[test]
    fn test_cols() {
        let col_1 = vec![FE::from(1), FE::from(2), FE::from(5), FE::from(13)];
        let col_2 = vec![FE::from(1), FE::from(3), FE::from(8), FE::from(21)];

        let trace_table = TraceTable::from_columns(vec![col_1.clone(), col_2.clone()], 1);
        let res_cols = trace_table.columns();

        assert_eq!(res_cols, vec![col_1, col_2]);
    }
}<|MERGE_RESOLUTION|>--- conflicted
+++ resolved
@@ -95,7 +95,6 @@
         data
     }
 
-<<<<<<< HEAD
     /// Given a row and a column index, gives stored value in that position
     pub fn get(&self, row: usize, col: usize) -> &FieldElement<F> {
         self.table.get(row, col)
@@ -116,12 +115,9 @@
         Self { table, step_size }
     }
 
-    pub fn compute_trace_polys(&self) -> Vec<Polynomial<FieldElement<F>>>
-=======
     pub fn compute_trace_polys<S: IsFFTField + IsSubFieldOf<F>>(
         &self,
     ) -> Vec<Polynomial<FieldElement<F>>>
->>>>>>> eb123810
     where
         FieldElement<F>: Send + Sync,
     {
