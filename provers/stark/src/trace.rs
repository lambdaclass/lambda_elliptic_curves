--- conflicted
+++ resolved
@@ -1,9 +1,6 @@
-<<<<<<< HEAD
 use crate::table::Table;
 use crate::traits::AIR;
-=======
-use crate::table::{EvaluationTable, Table, TableView};
->>>>>>> 3da725de
+use itertools::Itertools;
 use lambdaworks_math::fft::errors::FFTError;
 use lambdaworks_math::field::traits::{IsField, IsSubFieldOf};
 use lambdaworks_math::{
@@ -12,6 +9,7 @@
 };
 #[cfg(feature = "parallel")]
 use rayon::prelude::{IntoParallelRefIterator, ParallelIterator};
+use web_sys::console::trace;
 
 /// A two-dimensional representation of an execution trace of the STARK
 /// protocol.
@@ -24,21 +22,44 @@
 pub struct TraceTable<F: IsField> {
     pub table: Table<F>,
     pub step_size: usize,
+    pub num_main_columns: usize,
+    pub num_aux_columns: usize,
 }
 
 impl<F: IsField> TraceTable<F> {
-    pub fn new(data: Vec<FieldElement<F>>, n_columns: usize, step_size: usize) -> Self {
-        let table = Table::new(data, n_columns);
-        Self { table, step_size }
-    }
-
-    pub fn from_columns(columns: Vec<Vec<FieldElement<F>>>, step_size: usize) -> Self {
+    pub fn new(
+        data: Vec<FieldElement<F>>,
+        num_main_columns: usize,
+        num_aux_columns: usize,
+        step_size: usize,
+    ) -> Self {
+        let num_columns = num_main_columns + num_aux_columns;
+        let table = Table::new(data, num_columns);
+        Self {
+            table,
+            num_main_columns,
+            num_aux_columns,
+            step_size,
+        }
+    }
+
+    pub fn from_columns(
+        columns: Vec<Vec<FieldElement<F>>>,
+        num_main_columns: usize,
+        step_size: usize,
+    ) -> Self {
+        let num_aux_columns = columns.len() - num_main_columns;
         let table = Table::from_columns(columns);
-        Self { table, step_size }
+        Self {
+            table,
+            num_main_columns,
+            num_aux_columns,
+            step_size,
+        }
     }
 
     pub fn empty() -> Self {
-        Self::new(Vec::new(), 0, 0)
+        Self::new(Vec::new(), 0, 0, 0)
     }
 
     pub fn is_empty(&self) -> bool {
@@ -100,10 +121,9 @@
         data
     }
 
-    pub fn compute_trace_polys<S: IsFFTField + IsSubFieldOf<F>>(
-        &self,
-    ) -> Vec<Polynomial<FieldElement<F>>>
+    pub fn compute_trace_polys<S>(&self) -> Vec<Polynomial<FieldElement<F>>>
     where
+        S: IsFFTField + IsSubFieldOf<F>,
         FieldElement<F>: Send + Sync,
     {
         let columns = self.columns();
@@ -151,39 +171,54 @@
         }
     }
 }
-
-<<<<<<< HEAD
-pub struct LDETraceTable<F: IsFFTField> {
-    pub table: Table<F>,
-    pub lde_step_size: usize,
-    pub blowup_factor: usize,
-}
-
-impl<F: IsFFTField> LDETraceTable<F> {
+pub struct LDETraceTable<F, E>
+where
+    E: IsField,
+    F: IsSubFieldOf<E>,
+{
+    pub(crate) main_table: Table<F>,
+    pub(crate) aux_table: Table<E>,
+    pub(crate) lde_step_size: usize,
+    pub(crate) blowup_factor: usize,
+}
+
+impl<F, E> LDETraceTable<F, E>
+where
+    E: IsField,
+    F: IsSubFieldOf<E>,
+{
     pub fn new(
-        data: Vec<FieldElement<F>>,
+        main_data: Vec<FieldElement<F>>,
+        aux_data: Vec<FieldElement<E>>,
         n_columns: usize,
         trace_step_size: usize,
         blowup_factor: usize,
     ) -> Self {
-        let table = Table::new(data, n_columns);
+        let main_table = Table::new(main_data, n_columns);
+        let aux_table = Table::new(aux_data, n_columns);
         let lde_step_size = trace_step_size * blowup_factor;
+
         Self {
-            table,
+            main_table,
+            aux_table,
             lde_step_size,
             blowup_factor,
         }
     }
 
     pub fn from_columns(
-        columns: Vec<Vec<FieldElement<F>>>,
+        main_columns: Vec<Vec<FieldElement<F>>>,
+        aux_columns: Vec<Vec<FieldElement<E>>>,
         trace_step_size: usize,
         blowup_factor: usize,
     ) -> Self {
-        let table = Table::from_columns(columns);
+        let main_table = Table::from_columns(main_columns);
+        let aux_table = Table::from_columns(aux_columns);
         let lde_step_size = trace_step_size * blowup_factor;
+
         Self {
-            table,
+            main_table,
+            aux_table,
             lde_step_size,
             blowup_factor,
         }
@@ -197,52 +232,27 @@
         self.table.height
     }
 
-    pub fn get_row(&self, row_idx: usize) -> &[FieldElement<F>] {
+    pub fn get_main_row(&self, row_idx: usize) -> &[FieldElement<F>] {
         self.table.get_row(row_idx)
-=======
-/// A view into a step of the trace. In general, a step over the trace
-/// can be thought as a fixed size subset of trace rows
-///
-/// The main purpose of this data structure is to have a way to
-/// access the steps in a trace, in order to grab elements to calculate
-/// constraint evaluations.
-#[derive(Debug, Clone, PartialEq)]
-pub struct StepView<'t, F: IsSubFieldOf<E>, E: IsField> {
-    pub main_table_view: TableView<'t, F>,
-    pub aux_table_view: TableView<'t, E>,
-    pub step_idx: usize,
-}
-
-impl<'t, F: IsSubFieldOf<E>, E: IsField> StepView<'t, F, E> {
-    pub fn new(
-        main_table_view: TableView<'t, F>,
-        aux_table_view: TableView<'t, E>,
-        step_idx: usize,
-    ) -> Self {
-        StepView {
-            main_table_view,
-            aux_table_view,
-            step_idx,
-        }
-    }
-
-    /// Gets the evaluation element of the main table specified by `row_idx` and `col_idx` of this step
-    pub fn get_main_evaluation_element(&self, row_idx: usize, col_idx: usize) -> &FieldElement<F> {
-        self.main_table_view.get(row_idx, col_idx)
-    }
-
-    /// Gets the evaluation element of the aux table specified by `row_idx` and `col_idx` of this step
-    pub fn get_aux_evaluation_element(&self, row_idx: usize, col_idx: usize) -> &FieldElement<E> {
-        self.aux_table_view.get(row_idx, col_idx)
-    }
-
-    pub fn get_row_main(&self, row_idx: usize) -> &[FieldElement<F>] {
-        self.main_table_view.get_row(row_idx)
-    }
-
-    pub fn get_row_aux(&self, row_idx: usize) -> &[FieldElement<E>] {
-        self.aux_table_view.get_row(row_idx)
->>>>>>> 3da725de
+    }
+
+    pub fn get_aux_row(&self, row_idx: usize) -> &[FieldElement<E>] {
+        self.aux_table.get_row(row_idx)
+    }
+
+    /*
+        /// Given row and column indexes, returns the stored field element in that position of the table.
+    pub fn get(&self, row: usize, col: usize) -> &FieldElement<F> {
+        let idx = row * self.width + col;
+        &self.data[idx]
+    }
+    */
+    pub fn get_main(&self, row: usize, col: usize) -> &FieldElement<F> {
+        self.main_table.get(row, col)
+    }
+
+    pub fn get_aux(&self, row: usize, col: usize) -> &FieldElement<E> {
+        self.aux_table.get(row, col)
     }
 }
 
@@ -252,60 +262,63 @@
 /// compute a transition.
 /// Example: For a simple Fibonacci computation, if t(x) is the trace polynomial of
 /// the computation, this will output evaluations t(x), t(g * x), t(g^2 * z).
-<<<<<<< HEAD
-pub fn get_trace_evaluations<A: AIR>(
-    trace_polys: &[Polynomial<FieldElement<A::Field>>],
-    x: &FieldElement<A::Field>,
-    frame_offsets: &[usize],
-    primitive_root: &FieldElement<A::Field>,
-) -> Vec<Vec<FieldElement<A::Field>>> {
-    frame_offsets
-        .iter()
-        .flat_map(|offset| {
-            let exponents_range_start = offset * A::STEP_SIZE;
-            let exponents_range_end = (offset + 1) * A::STEP_SIZE;
-            (exponents_range_start..exponents_range_end).collect::<Vec<_>>()
-        })
-        .map(|exponent| x * primitive_root.pow(exponent))
-        .map(|eval_point| {
-            trace_polys
-                .iter()
-                .map(|poly| poly.evaluate(&eval_point))
-                .collect::<Vec<FieldElement<A::Field>>>()
-=======
-pub(crate) fn get_trace_evaluations<F: IsSubFieldOf<E>, E: IsField>(
+pub fn get_trace_evaluations<F, E>(
     main_trace_polys: &[Polynomial<FieldElement<F>>],
     aux_trace_polys: &[Polynomial<FieldElement<E>>],
     x: &FieldElement<E>,
     frame_offsets: &[usize],
     primitive_root: &FieldElement<F>,
     step_size: usize,
-) -> EvaluationTable<E, E> {
-    let evaluation_points: Vec<_> = frame_offsets
+    // ) -> (Vec<Vec<FieldElement<E>>>, Vec<Vec<FieldElement<E>>>)
+) -> Table<E>
+where
+    F: IsSubFieldOf<E>,
+    E: IsField,
+{
+    let evaluation_points = frame_offsets
         .iter()
-        .map(|offset| primitive_root.pow(*offset) * x)
-        .collect();
-    let main_evaluations = main_trace_polys
+        .flat_map(|offset| {
+            let exponents_range_start = offset * step_size;
+            let exponents_range_end = (offset + 1) * step_size;
+            (exponents_range_start..exponents_range_end).collect_vec()
+        })
+        .map(|exponent| primitive_root.pow(exponent) * x)
+        .collect_vec();
+
+    let main_evaluations = evaluation_points
         .iter()
-        .map(|poly| {
-            evaluation_points
+        .map(|eval_point| {
+            main_trace_polys
                 .iter()
-                .map(|eval_point| poly.evaluate(eval_point))
-                .collect()
->>>>>>> 3da725de
+                .map(|main_poly| main_poly.evaluate(eval_point))
+                .collect_vec()
         })
-        .collect();
-    let aux_evaluations = aux_trace_polys
+        .collect_vec();
+
+    let aux_evaluations = evaluation_points
         .iter()
-        .map(|poly| {
-            evaluation_points
+        .map(|eval_point| {
+            aux_trace_polys
                 .iter()
-                .map(|eval_point| poly.evaluate(eval_point))
-                .collect()
+                .map(|aux_poly| aux_poly.evaluate(eval_point))
+                .collect_vec()
         })
-        .collect();
-
-    EvaluationTable::from_columns(main_evaluations, aux_evaluations, step_size)
+        .collect_vec();
+
+    debug_assert_eq!(main_evaluations.len(), aux_evaluations.len());
+
+    let mut main_evaluations = main_evaluations;
+    let mut table_data = Vec::new();
+    for (main_row, aux_row) in main_evaluations.iter_mut().zip(aux_evaluations) {
+        main_row.extend_from_slice(&aux_row);
+        table_data.extend_from_slice(main_row);
+    }
+
+    let main_trace_width = main_trace_polys.len();
+    let aux_trace_width = aux_trace_polys.len();
+    let table_width = main_trace_width + aux_trace_width;
+
+    Table::new(table_data, table_width)
 }
 
 #[cfg(test)]
@@ -319,7 +332,7 @@
         let col_1 = vec![FE::from(1), FE::from(2), FE::from(5), FE::from(13)];
         let col_2 = vec![FE::from(1), FE::from(3), FE::from(8), FE::from(21)];
 
-        let trace_table = TraceTable::from_columns(vec![col_1.clone(), col_2.clone()], 1);
+        let trace_table = TraceTable::from_columns(vec![col_1.clone(), col_2.clone()], 2, 1);
         let res_cols = trace_table.columns();
 
         assert_eq!(res_cols, vec![col_1, col_2]);
