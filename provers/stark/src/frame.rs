use super::trace::TraceTable;
use crate::table::Table;
use lambdaworks_math::{
    field::{element::FieldElement, traits::IsFFTField},
    polynomial::Polynomial,
};

#[derive(Clone, Debug, PartialEq, serde::Serialize, serde::Deserialize)]
pub struct Frame<F: IsFFTField> {
    table: Table<F>,
}

impl<F: IsFFTField> Frame<F> {
    pub fn new(data: Vec<FieldElement<F>>, row_width: usize) -> Self {
        let table = Table::new(&data, row_width);
        Self { table }
    }

    pub fn n_rows(&self) -> usize {
        self.table.height
    }

    pub fn n_cols(&self) -> usize {
        self.table.width
    }

    pub fn get_row(&self, row_idx: usize) -> &[FieldElement<F>] {
        self.table.get_row(row_idx)
    }

    pub fn get_row_mut(&mut self, row_idx: usize) -> &mut [FieldElement<F>] {
        self.table.get_row_mut(row_idx)
    }

    pub fn read_from_trace(
        trace: &TraceTable<F>,
        step: usize,
        blowup: u8,
        offsets: &[usize],
    ) -> Self {
        // Get trace length to apply module with it when getting elements of
        // the frame from the trace.
        let trace_steps = trace.n_rows();
        let data = offsets
            .iter()
            .flat_map(|frame_row_idx| {
                trace
                    .get_row((step + (frame_row_idx * blowup as usize)) % trace_steps)
                    .to_vec()
            })
            .collect();

        Self::new(data, trace.table.width)
    }

    /// Given a slice of trace polynomials, an evaluation point `x`, the frame offsets
    /// corresponding to the computation of the transitions, and a primitive root,
    /// outputs the trace evaluations of each trace polynomial over the values used to
    /// compute a transition.
    /// Example: For a simple Fibonacci computation, if t(x) is the trace polynomial of
    /// the computation, this will output evaluations t(x), t(g * x), t(g^2 * z).
    pub fn get_trace_evaluations(
        trace_polys: &[Polynomial<FieldElement<F>>],
        x: &FieldElement<F>,
        frame_offsets: &[usize],
        primitive_root: &FieldElement<F>,
    ) -> Vec<Vec<FieldElement<F>>> {
        frame_offsets
            .iter()
            .map(|offset| x * primitive_root.pow(*offset))
            .map(|eval_point| {
                trace_polys
                    .iter()
                    .map(|poly| poly.evaluate(&eval_point))
                    .collect::<Vec<FieldElement<F>>>()
            })
            .collect()
    }
<<<<<<< HEAD
}

impl<F> Serializable for Frame<F>
where
    F: IsFFTField,
    FieldElement<F>: ByteConversion,
{
    fn serialize(&self) -> Vec<u8> {
        let mut bytes = vec![];
        bytes.extend(self.table.data.len().to_be_bytes());
        let felt_len = if self.table.data.is_empty() {
            0
        } else {
            self.table.data[0].to_bytes_be().len()
        };
        bytes.extend(felt_len.to_be_bytes());
        for felt in &self.table.data {
            bytes.extend(felt.to_bytes_be());
        }
        bytes.extend(self.table.width.to_be_bytes());
        bytes
    }
}

impl<F> Deserializable for Frame<F>
where
    F: IsFFTField,
    FieldElement<F>: ByteConversion,
{
    fn deserialize(bytes: &[u8]) -> Result<Self, DeserializationError>
    where
        Self: Sized,
    {
        let mut bytes = bytes;
        let data_len = usize::from_be_bytes(
            bytes
                .get(..8)
                .ok_or(DeserializationError::InvalidAmountOfBytes)?
                .try_into()
                .map_err(|_| DeserializationError::InvalidAmountOfBytes)?,
        );
        bytes = &bytes[8..];

        let felt_len = usize::from_be_bytes(
            bytes
                .get(..8)
                .ok_or(DeserializationError::InvalidAmountOfBytes)?
                .try_into()
                .map_err(|_| DeserializationError::InvalidAmountOfBytes)?,
        );
        bytes = &bytes[8..];

        let mut data = vec![];
        for _ in 0..data_len {
            let felt = FieldElement::<F>::from_bytes_be(
                bytes
                    .get(..felt_len)
                    .ok_or(DeserializationError::InvalidAmountOfBytes)?,
            )?;
            data.push(felt);
            bytes = &bytes[felt_len..];
        }

        let row_width = usize::from_be_bytes(
            bytes
                .get(..8)
                .ok_or(DeserializationError::InvalidAmountOfBytes)?
                .try_into()
                .map_err(|_| DeserializationError::InvalidAmountOfBytes)?,
        );

        Ok(Self::new(data, row_width))
    }
}

#[cfg(not(all(target_arch = "wasm32", target_os = "unknown")))]
#[cfg(test)]
mod prop_test {
    use lambdaworks_math::field::{
        element::FieldElement, fields::fft_friendly::stark_252_prime_field::Stark252PrimeField,
    };
    use proptest::{collection, prelude::*, prop_compose, proptest};

    use lambdaworks_math::traits::{Deserializable, Serializable};

    use crate::frame::Frame;

    type FE = FieldElement<Stark252PrimeField>;

    prop_compose! {
        fn some_felt()(base in any::<u64>(), exponent in any::<u128>()) -> FE {
            FE::from(base).pow(exponent)
        }
    }

    prop_compose! {
        fn field_vec()(vec in collection::vec(some_felt(), 16)) -> Vec<FE> {
            vec
        }
    }

    proptest! {
        #![proptest_config(ProptestConfig {cases: 5, .. ProptestConfig::default()})]
        #[test]
        fn test_serialize_and_deserialize(data in field_vec(), row_width in any::<usize>()) {
            let frame = Frame::new(data, row_width);
            let serialized = frame.serialize();
            let deserialized: Frame<Stark252PrimeField> = Frame::deserialize(&serialized).unwrap();

            prop_assert_eq!(frame.table.data, deserialized.table.data);
            prop_assert_eq!(frame.table.width, deserialized.table.width);
        }
    }
=======
>>>>>>> a1f2fa7a
}<|MERGE_RESOLUTION|>--- conflicted
+++ resolved
@@ -76,120 +76,4 @@
             })
             .collect()
     }
-<<<<<<< HEAD
-}
-
-impl<F> Serializable for Frame<F>
-where
-    F: IsFFTField,
-    FieldElement<F>: ByteConversion,
-{
-    fn serialize(&self) -> Vec<u8> {
-        let mut bytes = vec![];
-        bytes.extend(self.table.data.len().to_be_bytes());
-        let felt_len = if self.table.data.is_empty() {
-            0
-        } else {
-            self.table.data[0].to_bytes_be().len()
-        };
-        bytes.extend(felt_len.to_be_bytes());
-        for felt in &self.table.data {
-            bytes.extend(felt.to_bytes_be());
-        }
-        bytes.extend(self.table.width.to_be_bytes());
-        bytes
-    }
-}
-
-impl<F> Deserializable for Frame<F>
-where
-    F: IsFFTField,
-    FieldElement<F>: ByteConversion,
-{
-    fn deserialize(bytes: &[u8]) -> Result<Self, DeserializationError>
-    where
-        Self: Sized,
-    {
-        let mut bytes = bytes;
-        let data_len = usize::from_be_bytes(
-            bytes
-                .get(..8)
-                .ok_or(DeserializationError::InvalidAmountOfBytes)?
-                .try_into()
-                .map_err(|_| DeserializationError::InvalidAmountOfBytes)?,
-        );
-        bytes = &bytes[8..];
-
-        let felt_len = usize::from_be_bytes(
-            bytes
-                .get(..8)
-                .ok_or(DeserializationError::InvalidAmountOfBytes)?
-                .try_into()
-                .map_err(|_| DeserializationError::InvalidAmountOfBytes)?,
-        );
-        bytes = &bytes[8..];
-
-        let mut data = vec![];
-        for _ in 0..data_len {
-            let felt = FieldElement::<F>::from_bytes_be(
-                bytes
-                    .get(..felt_len)
-                    .ok_or(DeserializationError::InvalidAmountOfBytes)?,
-            )?;
-            data.push(felt);
-            bytes = &bytes[felt_len..];
-        }
-
-        let row_width = usize::from_be_bytes(
-            bytes
-                .get(..8)
-                .ok_or(DeserializationError::InvalidAmountOfBytes)?
-                .try_into()
-                .map_err(|_| DeserializationError::InvalidAmountOfBytes)?,
-        );
-
-        Ok(Self::new(data, row_width))
-    }
-}
-
-#[cfg(not(all(target_arch = "wasm32", target_os = "unknown")))]
-#[cfg(test)]
-mod prop_test {
-    use lambdaworks_math::field::{
-        element::FieldElement, fields::fft_friendly::stark_252_prime_field::Stark252PrimeField,
-    };
-    use proptest::{collection, prelude::*, prop_compose, proptest};
-
-    use lambdaworks_math::traits::{Deserializable, Serializable};
-
-    use crate::frame::Frame;
-
-    type FE = FieldElement<Stark252PrimeField>;
-
-    prop_compose! {
-        fn some_felt()(base in any::<u64>(), exponent in any::<u128>()) -> FE {
-            FE::from(base).pow(exponent)
-        }
-    }
-
-    prop_compose! {
-        fn field_vec()(vec in collection::vec(some_felt(), 16)) -> Vec<FE> {
-            vec
-        }
-    }
-
-    proptest! {
-        #![proptest_config(ProptestConfig {cases: 5, .. ProptestConfig::default()})]
-        #[test]
-        fn test_serialize_and_deserialize(data in field_vec(), row_width in any::<usize>()) {
-            let frame = Frame::new(data, row_width);
-            let serialized = frame.serialize();
-            let deserialized: Frame<Stark252PrimeField> = Frame::deserialize(&serialized).unwrap();
-
-            prop_assert_eq!(frame.table.data, deserialized.table.data);
-            prop_assert_eq!(frame.table.width, deserialized.table.width);
-        }
-    }
-=======
->>>>>>> a1f2fa7a
 }