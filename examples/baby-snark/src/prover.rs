use crate::{common::*, setup::ProvingKey, ssp::SquareSpanProgram};
use lambdaworks_math::{cyclic_group::IsGroup, msm::pippenger::msm};
pub struct Proof {
    pub h: G1Point,
    pub v_w: G1Point,
    pub v_w_prime: G2Point,
    pub b_w: G1Point,
}

pub struct Prover;
impl Prover {
<<<<<<< HEAD
    pub fn prove(w: &[FrElement], ssp: &SquareSpanProgram, pk: &ProvingKey) -> Proof {
        // Sample randomness for hiding
        let delta = sample_fr_elem();
        
        let h_coefficients = ssp
            .calculate_h_coefficients(w,&delta)
=======
    pub fn prove(inputs: &[FrElement], ssp: &SquareSpanProgram, pk: &ProvingKey) -> Proof {
        let h_coefficients = ssp
            .calculate_h_coefficients(inputs)
>>>>>>> 407d7ef2
            .iter()
            .map(|elem| elem.representative())
            .collect::<Vec<_>>();

        let h = msm(&h_coefficients, &pk.k_powers_of_tau_g1).unwrap();
        let w = inputs
            .iter()
            .skip(ssp.num_of_public_inputs)
            .map(|elem| elem.representative())
            .collect::<Vec<_>>();

<<<<<<< HEAD
        //(sum(w_i * Ui(τ)) + delta * t(τ)) * g1 for i =l ... m
        let V_w = msm(&w, &pk.u_tau_g1).unwrap().operate_with(&pk.t_tau_g1.operate_with_self(delta.representative()));

        //(sum(w_i * Ui(τ)) + delta * t(τ)) * g2 for i =l ... m
        let V_w_prime = msm(&w, &pk.u_tau_g2).unwrap().operate_with(&pk.t_tau_g2.operate_with_self(delta.representative()));

        //(sum(w_i * β * Ui(τ)) + delta * t(τ)) * g1 for i =l ... m
        let B_w = msm(&w, &pk.beta_u_tau_g1).unwrap().operate_with(&pk.t_tau_g1.operate_with_self(delta.representative()));
=======
        let v_w = msm(&w, &pk.u_tau_g1).unwrap();

        let v_w_prime = msm(&w, &pk.u_tau_g2).unwrap();

        let b_w = msm(&w, &pk.beta_u_tau_g1).unwrap();
>>>>>>> 407d7ef2

        Proof {
            h,
            v_w,
            v_w_prime,
            b_w,
        }
    }
}<|MERGE_RESOLUTION|>--- conflicted
+++ resolved
@@ -9,18 +9,12 @@
 
 pub struct Prover;
 impl Prover {
-<<<<<<< HEAD
-    pub fn prove(w: &[FrElement], ssp: &SquareSpanProgram, pk: &ProvingKey) -> Proof {
+    pub fn prove(inputs: &[FrElement], ssp: &SquareSpanProgram, pk: &ProvingKey) -> Proof {
         // Sample randomness for hiding
         let delta = sample_fr_elem();
-        
+
         let h_coefficients = ssp
-            .calculate_h_coefficients(w,&delta)
-=======
-    pub fn prove(inputs: &[FrElement], ssp: &SquareSpanProgram, pk: &ProvingKey) -> Proof {
-        let h_coefficients = ssp
-            .calculate_h_coefficients(inputs)
->>>>>>> 407d7ef2
+            .calculate_h_coefficients(inputs, &delta)
             .iter()
             .map(|elem| elem.representative())
             .collect::<Vec<_>>();
@@ -32,22 +26,17 @@
             .map(|elem| elem.representative())
             .collect::<Vec<_>>();
 
-<<<<<<< HEAD
-        //(sum(w_i * Ui(τ)) + delta * t(τ)) * g1 for i =l ... m
-        let V_w = msm(&w, &pk.u_tau_g1).unwrap().operate_with(&pk.t_tau_g1.operate_with_self(delta.representative()));
+        let v_w = msm(&w, &pk.u_tau_g1)
+            .unwrap()
+            .operate_with(&pk.t_tau_g1.operate_with_self(delta.representative()));
 
-        //(sum(w_i * Ui(τ)) + delta * t(τ)) * g2 for i =l ... m
-        let V_w_prime = msm(&w, &pk.u_tau_g2).unwrap().operate_with(&pk.t_tau_g2.operate_with_self(delta.representative()));
+        let v_w_prime = msm(&w, &pk.u_tau_g2)
+            .unwrap()
+            .operate_with(&pk.t_tau_g2.operate_with_self(delta.representative()));
 
-        //(sum(w_i * β * Ui(τ)) + delta * t(τ)) * g1 for i =l ... m
-        let B_w = msm(&w, &pk.beta_u_tau_g1).unwrap().operate_with(&pk.t_tau_g1.operate_with_self(delta.representative()));
-=======
-        let v_w = msm(&w, &pk.u_tau_g1).unwrap();
-
-        let v_w_prime = msm(&w, &pk.u_tau_g2).unwrap();
-
-        let b_w = msm(&w, &pk.beta_u_tau_g1).unwrap();
->>>>>>> 407d7ef2
+        let b_w = msm(&w, &pk.beta_u_tau_g1)
+            .unwrap()
+            .operate_with(&pk.beta_t_tau_g1.operate_with_self(delta.representative()));
 
         Proof {
             h,
