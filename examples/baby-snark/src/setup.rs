--- conflicted
+++ resolved
@@ -86,11 +86,7 @@
     };
 
     let pk = ProvingKey {
-<<<<<<< HEAD
-        k_powers_of_tau_g1: (0..u.num_of_gates + 1)
-=======
-        k_powers_of_tau_g1: (0..u.number_of_constraints - 1)
->>>>>>> 373144dc
+        k_powers_of_tau_g1: (0..u.number_of_constraints + 1)
             .map(|k| g1.operate_with_self(tw.tau.pow(k).representative()))
             .collect(),
         u_tau_g1: u_tau
@@ -111,13 +107,16 @@
             .skip(u.number_of_public_inputs)
             .map(|ui| g1.operate_with_self((ui * (&tw.beta)).representative()))
             .collect(),
-        t_tau_g1: g1
-            .operate_with_self((tw.tau.pow(u.num_of_gates) - FrElement::one()).representative()),
+        t_tau_g1: g1.operate_with_self(
+            (tw.tau.pow(u.number_of_constraints) - FrElement::one()).representative(),
+        ),
         beta_t_tau_g1: g1.operate_with_self(
-            ((&tw.beta) * (tw.tau.pow(u.num_of_gates) - FrElement::one())).representative(),
+            ((&tw.beta) * (tw.tau.pow(u.number_of_constraints) - FrElement::one()))
+                .representative(),
         ),
-        t_tau_g2: g2
-            .operate_with_self((tw.tau.pow(u.num_of_gates) - FrElement::one()).representative()),
+        t_tau_g2: g2.operate_with_self(
+            (tw.tau.pow(u.number_of_constraints) - FrElement::one()).representative(),
+        ),
     };
 
     (pk, vk)
