--- conflicted
+++ resolved
@@ -157,11 +157,7 @@
                 coefficients.push(c.clone());
                 c = coeff + c * b;
             }
-<<<<<<< HEAD
-            coefficients = coefficients.into_iter().rev().collect();
-=======
             coefficients.reverse();
->>>>>>> 703db8a5
             Polynomial::new(&coefficients)
         } else {
             Polynomial::zero()
