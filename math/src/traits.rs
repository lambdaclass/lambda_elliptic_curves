use crate::{
    errors::ByteConversionError,
    field::{element::FieldElement, traits::IsField}, elliptic_curve::short_weierstrass::errors::DeserializationError,
};

/// A trait for converting an element to and from its byte representation and
/// for getting an element from its byte representation in big-endian or
/// little-endian order.
pub trait ByteConversion {
    /// Returns the byte representation of the element in big-endian order.
    fn to_bytes_be(&self) -> Vec<u8>;

    /// Returns the byte representation of the element in little-endian order.
    fn to_bytes_le(&self) -> Vec<u8>;

    /// Returns the element from its byte representation in big-endian order.
    fn from_bytes_be(bytes: &[u8]) -> Result<Self, ByteConversionError>
    where
        Self: std::marker::Sized;

    /// Returns the element from its byte representation in little-endian order.
    fn from_bytes_le(bytes: &[u8]) -> Result<Self, ByteConversionError>
    where
        Self: std::marker::Sized;
}

/// Serialize function without args
/// Used for serialization when formatting options are not relevant
pub trait Serializable {
    /// Default serialize without args
    fn serialize(&self) -> Vec<u8>;
}

<<<<<<< HEAD
pub trait Deserializable {
    /// Returns the byte representation of the element in big-endian order.
    fn deserialize(bytes: &[u8]) -> Result<Self, DeserializationError> where Self: Sized;
}


=======
>>>>>>> 9e5baec0
pub trait IsRandomFieldElementGenerator<F: IsField> {
    fn generate(&self) -> FieldElement<F>;
}<|MERGE_RESOLUTION|>--- conflicted
+++ resolved
@@ -31,15 +31,11 @@
     fn serialize(&self) -> Vec<u8>;
 }
 
-<<<<<<< HEAD
 pub trait Deserializable {
     /// Returns the byte representation of the element in big-endian order.
     fn deserialize(bytes: &[u8]) -> Result<Self, DeserializationError> where Self: Sized;
 }
 
-
-=======
->>>>>>> 9e5baec0
 pub trait IsRandomFieldElementGenerator<F: IsField> {
     fn generate(&self) -> FieldElement<F>;
 }