--- conflicted
+++ resolved
@@ -148,12 +148,6 @@
 }
 
 pub trait IsPrimeField: IsField {
-<<<<<<< HEAD
-    type BaseUnsignedType: IsUnsignedInteger;
-
-    // Returns the representative of the value stored
-    fn representative(a: Self::BaseType) -> Self::BaseUnsignedType;
-=======
     type RepresentativeType: IsUnsignedInteger;
 
     // Returns the representative of the value stored
@@ -183,5 +177,4 @@
             prop_assert_eq!(twiddles, twiddles_to_reorder);
         }
     }
->>>>>>> 369ae750
 }