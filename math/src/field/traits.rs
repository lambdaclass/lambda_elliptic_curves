--- conflicted
+++ resolved
@@ -97,15 +97,8 @@
 }
 
 pub trait IsPrimeField: IsField {
-<<<<<<< HEAD
-    type BaseUnsignedType: IsUnsignedInteger;
-
-    // Returns the representative of the value stored
-    fn representative(a: Self::BaseType) -> Self::BaseUnsignedType;
-=======
     type RepresentativeType: IsUnsignedInteger;
 
     // Returns the representative of the value stored
     fn representative(a: &Self::BaseType) -> Self::RepresentativeType;
->>>>>>> 5e3a9242
 }