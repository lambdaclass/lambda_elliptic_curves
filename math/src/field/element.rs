--- conflicted
+++ resolved
@@ -1,10 +1,7 @@
 use crate::field::traits::IsField;
 use crate::unsigned_integer::traits::IsUnsignedInteger;
-<<<<<<< HEAD
 use std::fmt::Debug;
 use std::iter::Sum;
-=======
->>>>>>> b8dbcf30
 use std::ops::{Add, AddAssign, Div, Mul, Neg, Sub};
 use std::{
     fmt::Debug,
