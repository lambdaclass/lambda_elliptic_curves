--- conflicted
+++ resolved
@@ -1,14 +1,10 @@
 use crate::errors::CreationError;
 use crate::field::errors::FieldError;
 use crate::field::traits::IsField;
-<<<<<<< HEAD
 #[cfg(all(
     feature = "lambdaworks-serde-binary",
     not(feature = "lambdaworks-serde-string")
 ))]
-=======
-#[cfg(feature = "lambdaworks-serde")]
->>>>>>> e54efbed
 use crate::traits::ByteConversion;
 use crate::unsigned_integer::element::UnsignedInteger;
 use crate::unsigned_integer::montgomery::MontgomeryAlgorithms;
@@ -22,7 +18,6 @@
 ))]
 use core::marker::PhantomData;
 use core::ops::{Add, AddAssign, Div, Mul, Neg, Sub};
-<<<<<<< HEAD
 #[cfg(any(
     feature = "lambdaworks-serde-binary",
     feature = "lambdaworks-serde-string"
@@ -32,11 +27,6 @@
     feature = "lambdaworks-serde-binary",
     feature = "lambdaworks-serde-string"
 ))]
-=======
-#[cfg(feature = "lambdaworks-serde")]
-use serde::de::{self, Deserializer, MapAccess, SeqAccess, Visitor};
-#[cfg(feature = "lambdaworks-serde")]
->>>>>>> e54efbed
 use serde::ser::{Serialize, SerializeStruct, Serializer};
 #[cfg(any(
     feature = "lambdaworks-serde-binary",
@@ -622,6 +612,21 @@
                 let value = value.ok_or_else(|| de::Error::missing_field("value"))?;
                 Ok(FieldElement::from_hex(value).unwrap())
             }
+
+            fn visit_seq<S>(self, mut seq: S) -> Result<FieldElement<F>, S::Error>
+            where
+                S: SeqAccess<'de>,
+            {
+                let mut value = None;
+                while let Some(val) = seq.next_element()? {
+                    if value.is_some() {
+                        return Err(de::Error::duplicate_field("value"));
+                    }
+                    value = Some(val);
+                }
+                let value = value.ok_or_else(|| de::Error::missing_field("value"))?;
+                Ok(FieldElement::from_hex(value).unwrap())
+            }
         }
 
         const FIELDS: &[&str] = &["value"];
