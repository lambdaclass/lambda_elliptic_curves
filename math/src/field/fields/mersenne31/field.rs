--- conflicted
+++ resolved
@@ -81,24 +81,6 @@
 
     /// Returns the sum of `a` and `b`.
     fn add(a: &u32, b: &u32) -> u32 {
-<<<<<<< HEAD
-        // // OLD VERSION:
-        // // Avoids conditional https://github.com/Plonky3/Plonky3/blob/6049a30c3b1f5351c3eb0f7c994dc97e8f68d10d/mersenne-31/src/lib.rs#L249
-        // // Working with i32 means we get a flag which informs us if overflow happens
-        // let (sum_i32, over) = (*a as i32).overflowing_add(*b as i32);
-        // let sum_u32 = sum_i32 as u32;
-        // let sum_corr = sum_u32.wrapping_sub(MERSENNE_31_PRIME_FIELD_ORDER);
-
-        // //assert 31 bit clear
-        // // If self + rhs did not overflow, return it.
-        // // If self + rhs overflowed, sum_corr = self + rhs - (2**31 - 1).
-        // let sum = if over { sum_corr } else { sum_u32 };
-        // debug_assert!((sum >> 31) == 0);
-        // Self::as_representative(&sum)
-
-        //NEW VERSION:
-=======
->>>>>>> 81439ae7
         // We are using that if a and b are field elements of Mersenne31, then
         // a + b has at most 32 bits, so we can use the weak_reduce function to take mudulus p.
         Self::weak_reduce(a + b)
@@ -111,18 +93,6 @@
     }
 
     fn sub(a: &u32, b: &u32) -> u32 {
-<<<<<<< HEAD
-        // // OLD VERSION:
-        // let (mut sub, over) = a.overflowing_sub(*b);
-        // // If we didn't overflow we have the correct value.
-        // // Otherwise we have added 2**32 = 2**31 + 1 mod 2**31 - 1.
-        // // Hence we need to remove the most significant bit and subtract 1.
-        // sub -= over as u32;
-        // sub & MERSENNE_31_PRIME_FIELD_ORDER
-
-        // NEW VERSION:
-=======
->>>>>>> 81439ae7
         Self::weak_reduce(a + MERSENNE_31_PRIME_FIELD_ORDER - b)
     }
 
@@ -183,22 +153,6 @@
 
     /// Returns the element `x * 1` where 1 is the multiplicative neutral element.
     fn from_u64(x: u64) -> u32 {
-<<<<<<< HEAD
-        // // OLD VERSION:
-        // let (lo, hi) = (x as u32 as u64, x >> 32);
-        // // 2^32 = 2 (mod Mersenne 31 bit prime)
-        // // t <= (2^32 - 1) + 2 * (2^32 - 1) = 3 * 2^32 - 3 = 6 * 2^31 - 3
-        // let t = lo + 2 * hi;
-
-        // const MASK: u64 = (1 << 31) - 1;
-        // let (lo, hi) = ((t & MASK) as u32, (t >> 31) as u32);
-        // // 2^31 = 1 mod Mersenne31
-        // // lo < 2^31, hi < 6, so lo + hi < 2^32.
-        // Self::weak_reduce(lo + hi)
-
-        // NEW VERSION:
-=======
->>>>>>> 81439ae7
         (((((x >> 31) + x + 1) >> 31) + x) & (MERSENNE_31_PRIME_FIELD_ORDER as u64)) as u32
     }
 
@@ -280,7 +234,7 @@
 mod tests {
     use super::*;
     type F = Mersenne31Field;
-    type FE = FieldElement<Mersenne31Field>;
+    type FE = FieldElement<F>;
 
     #[test]
     fn mul_power_two_is_correct() {
@@ -368,14 +322,7 @@
 
     #[test]
     fn one_sub_1_is_0() {
-<<<<<<< HEAD
-        let a = FE::one();
-        let b = FE::one();
-        let c = a - b;
-        assert_eq!(c, FE::zero());
-=======
         assert_eq!(FE::one() - FE::one(), FE::zero());
->>>>>>> 81439ae7
     }
 
     #[test]
@@ -431,11 +378,7 @@
 
     #[test]
     fn inv_2() {
-<<<<<<< HEAD
-        let result = FE::inv(&FE::from(2)).unwrap();
-=======
         let result = FE::inv(&FE::from(&2u32)).unwrap();
->>>>>>> 81439ae7
         // sage: 1 / F(2) = 1073741824
         assert_eq!(result, FE::from(1073741824));
     }
