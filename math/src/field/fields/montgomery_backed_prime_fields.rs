use crate::field::element::FieldElement;
use crate::field::traits::IsPrimeField;
use crate::traits::ByteConversion;
use crate::{
    field::traits::IsField, unsigned_integer::element::UnsignedInteger,
    unsigned_integer::montgomery::MontgomeryAlgorithms,
};
use std::fmt::Debug;
use std::marker::PhantomData;

pub type U384PrimeField<C> = MontgomeryBackendPrimeField<C, 6>;
pub type U256PrimeField<C> = MontgomeryBackendPrimeField<C, 4>;

/// Computes `- modulus^{-1} mod 2^{64}`
/// This algorithm is given  by Dussé and Kaliski Jr. in
/// "S. R. Dussé and B. S. Kaliski Jr. A cryptographic library for the Motorola
/// DSP56000. In I. Damgård, editor, Advances in Cryptology – EUROCRYPT’90,
/// volume 473 of Lecture Notes in Computer Science, pages 230–244. Springer,
/// Heidelberg, May 1991."
const fn compute_mu_parameter<const NUM_LIMBS: usize>(modulus: &UnsignedInteger<NUM_LIMBS>) -> u64 {
    let mut y = 1;
    let word_size = 64;
    let mut i: usize = 2;
    while i <= word_size {
        let (_, lo) = UnsignedInteger::mul(modulus, &UnsignedInteger::from_u64(y));
        let least_significant_limb = lo.limbs[NUM_LIMBS - 1];
        if (least_significant_limb << (word_size - i)) >> (word_size - i) != 1 {
            y += 1 << (i - 1);
        }
        i += 1;
    }
    y.wrapping_neg()
}

/// Computes 2^{384 * 2} modulo `modulus`
const fn compute_r2_parameter<const NUM_LIMBS: usize>(
    modulus: &UnsignedInteger<NUM_LIMBS>,
) -> UnsignedInteger<NUM_LIMBS> {
    let word_size = 64;
    let mut l: usize = 0;
    let zero = UnsignedInteger::from_u64(0);
    // Define `c` as the largest power of 2 smaller than `modulus`
    while l < NUM_LIMBS * word_size {
        if UnsignedInteger::const_ne(&modulus.const_shr(l), &zero) {
            break;
        }
        l += 1;
    }
    let mut c = UnsignedInteger::from_u64(1).const_shl(l);

    // Double `c` and reduce modulo `modulus` until getting
    // `2^{2 * number_limbs * word_size}` mod `modulus`
    let mut i: usize = 1;
    while i <= 2 * NUM_LIMBS * word_size - l {
        let (double_c, overflow) = UnsignedInteger::add(&c, &c);
        c = if UnsignedInteger::const_le(modulus, &double_c) || overflow {
            UnsignedInteger::sub(&double_c, modulus).0
        } else {
            double_c
        };
        i += 1;
    }
    c
}

/// This trait is necessary for us to be able to use unsigned integer types bigger than
/// `u128` (the biggest native `unit`) as constant generics.
/// This trait should be removed when Rust supports this feature.

pub trait IsMontgomeryConfiguration<const NUM_LIMBS: usize> {
    const MODULUS: UnsignedInteger<NUM_LIMBS>;
    const R2: UnsignedInteger<NUM_LIMBS> = compute_r2_parameter(&Self::MODULUS);
    const MU: u64 = compute_mu_parameter(&Self::MODULUS);
}

#[derive(Clone, Debug)]
pub struct MontgomeryBackendPrimeField<C, const NUM_LIMBS: usize> {
    phantom: PhantomData<C>,
}

impl<C, const NUM_LIMBS: usize> MontgomeryBackendPrimeField<C, NUM_LIMBS>
where
    C: IsMontgomeryConfiguration<NUM_LIMBS>,
{
    const ZERO: UnsignedInteger<NUM_LIMBS> = UnsignedInteger::from_u64(0);
}

impl<C, const NUM_LIMBS: usize> IsField for MontgomeryBackendPrimeField<C, NUM_LIMBS>
where
    C: IsMontgomeryConfiguration<NUM_LIMBS> + Clone + Debug,
{
    type BaseType = UnsignedInteger<NUM_LIMBS>;

    fn add(a: &Self::BaseType, b: &Self::BaseType) -> Self::BaseType {
        let (sum, overflow) = UnsignedInteger::add(a, b);
        if !overflow {
            if sum < C::MODULUS {
                sum
            } else {
                sum - C::MODULUS
            }
        } else {
            let (diff, _) = UnsignedInteger::sub(&sum, &C::MODULUS);
            diff
        }
    }

    fn mul(a: &Self::BaseType, b: &Self::BaseType) -> Self::BaseType {
        MontgomeryAlgorithms::cios(a, b, &C::MODULUS, &C::MU)
    }

    fn sub(a: &Self::BaseType, b: &Self::BaseType) -> Self::BaseType {
        if b <= a {
            a - b
        } else {
            C::MODULUS - (b - a)
        }
    }

    fn neg(a: &Self::BaseType) -> Self::BaseType {
        if a == &Self::ZERO {
            *a
        } else {
            C::MODULUS - a
        }
    }

    fn inv(a: &Self::BaseType) -> Self::BaseType {
        if a == &Self::ZERO {
            panic!("Division by zero error.")
        }
        Self::pow(a, C::MODULUS - Self::BaseType::from_u64(2))
    }

    fn div(a: &Self::BaseType, b: &Self::BaseType) -> Self::BaseType {
        Self::mul(a, &Self::inv(b))
    }

    fn eq(a: &Self::BaseType, b: &Self::BaseType) -> bool {
        a == b
    }

    fn zero() -> Self::BaseType {
        Self::ZERO
    }

    fn one() -> Self::BaseType {
        Self::from_u64(1)
    }

    fn from_u64(x: u64) -> Self::BaseType {
        MontgomeryAlgorithms::cios(&UnsignedInteger::from_u64(x), &C::R2, &C::MODULUS, &C::MU)
    }

    fn from_base_type(x: Self::BaseType) -> Self::BaseType {
        MontgomeryAlgorithms::cios(&x, &C::R2, &C::MODULUS, &C::MU)
    }
}

impl<C, const NUM_LIMBS: usize> IsPrimeField for MontgomeryBackendPrimeField<C, NUM_LIMBS>
where
    C: IsMontgomeryConfiguration<NUM_LIMBS> + Clone + Debug,
{
<<<<<<< HEAD
    type BaseUnsignedType = Self::BaseType;
=======
    type RepresentativeType = Self::BaseType;
>>>>>>> 5e3a9242

    fn representative(x: &Self::BaseType) -> Self::BaseType {
        MontgomeryAlgorithms::cios(x, &UnsignedInteger::from_u64(1), &C::MODULUS, &C::MU)
    }
}

impl<C, const NUM_LIMBS: usize> ByteConversion
    for FieldElement<MontgomeryBackendPrimeField<C, NUM_LIMBS>>
where
    C: IsMontgomeryConfiguration<NUM_LIMBS> + Clone + Debug,
{
    fn to_bytes_be(&self) -> Vec<u8> {
        MontgomeryAlgorithms::cios(
            self.value(),
            &UnsignedInteger::from_u64(1),
            &C::MODULUS,
            &C::MU,
        )
        .to_bytes_be()
    }

    fn to_bytes_le(&self) -> Vec<u8> {
        MontgomeryAlgorithms::cios(
            self.value(),
            &UnsignedInteger::from_u64(1),
            &C::MODULUS,
            &C::MU,
        )
        .to_bytes_le()
    }

    fn from_bytes_be(bytes: &[u8]) -> Result<Self, crate::errors::ByteConversionError> {
        let value = UnsignedInteger::from_bytes_be(bytes)?;
        Ok(Self::new(value))
    }

    fn from_bytes_le(bytes: &[u8]) -> Result<Self, crate::errors::ByteConversionError> {
        let value = UnsignedInteger::from_bytes_le(bytes)?;
        Ok(Self::new(value))
    }
}

#[cfg(test)]
mod tests_u384_prime_fields {
    use crate::field::element::FieldElement;
    use crate::field::fields::montgomery_backed_prime_fields::{
        IsMontgomeryConfiguration, U384PrimeField,
    };
    use crate::traits::ByteConversion;
    use crate::unsigned_integer::element::UnsignedInteger;
    use crate::unsigned_integer::element::U384;

    #[derive(Clone, Debug)]
    struct U384MontgomeryConfiguration23;
    impl IsMontgomeryConfiguration<6> for U384MontgomeryConfiguration23 {
        const MODULUS: U384 = UnsignedInteger::from_u64(23);
    }

    type U384F23 = U384PrimeField<U384MontgomeryConfiguration23>;
    type U384F23Element = FieldElement<U384F23>;

    #[test]
    fn montgomery_backend_multiplication_works_0() {
        let x = U384F23Element::from(11_u64);
        let y = U384F23Element::from(10_u64);
        let c = U384F23Element::from(110_u64);
        assert_eq!(x * y, c);
    }

    const ORDER: usize = 23;
    #[test]
    fn two_plus_one_is_three() {
        assert_eq!(
            U384F23Element::from(2) + U384F23Element::from(1),
            U384F23Element::from(3)
        );
    }

    #[test]
    fn max_order_plus_1_is_0() {
        assert_eq!(
            U384F23Element::from((ORDER - 1) as u64) + U384F23Element::from(1),
            U384F23Element::from(0)
        );
    }

    #[test]
    fn when_comparing_13_and_13_they_are_equal() {
        let a: U384F23Element = U384F23Element::from(13);
        let b: U384F23Element = U384F23Element::from(13);
        assert_eq!(a, b);
    }

    #[test]
    fn when_comparing_13_and_8_they_are_different() {
        let a: U384F23Element = U384F23Element::from(13);
        let b: U384F23Element = U384F23Element::from(8);
        assert_ne!(a, b);
    }

    #[test]
    fn mul_neutral_element() {
        let a: U384F23Element = U384F23Element::from(1);
        let b: U384F23Element = U384F23Element::from(2);
        assert_eq!(a * b, U384F23Element::from(2));
    }

    #[test]
    fn mul_2_3_is_6() {
        let a: U384F23Element = U384F23Element::from(2);
        let b: U384F23Element = U384F23Element::from(3);
        assert_eq!(a * b, U384F23Element::from(6));
    }

    #[test]
    fn mul_order_minus_1() {
        let a: U384F23Element = U384F23Element::from((ORDER - 1) as u64);
        let b: U384F23Element = U384F23Element::from((ORDER - 1) as u64);
        assert_eq!(a * b, U384F23Element::from(1));
    }

    #[test]
    #[should_panic]
    fn inv_0_error() {
        U384F23Element::from(0).inv();
    }

    #[test]
    fn inv_2() {
        let a: U384F23Element = U384F23Element::from(2);
        assert_eq!(&a * a.inv(), U384F23Element::from(1));
    }

    #[test]
    fn pow_2_3() {
        assert_eq!(U384F23Element::from(2).pow(3_u64), U384F23Element::from(8))
    }

    #[test]
    fn pow_p_minus_1() {
        assert_eq!(
            U384F23Element::from(2).pow(ORDER - 1),
            U384F23Element::from(1)
        )
    }

    #[test]
    fn div_1() {
        assert_eq!(
            U384F23Element::from(2) / U384F23Element::from(1),
            U384F23Element::from(2)
        )
    }

    #[test]
    fn div_4_2() {
        assert_eq!(
            U384F23Element::from(4) / U384F23Element::from(2),
            U384F23Element::from(2)
        )
    }

    #[test]
    fn div_4_3() {
        assert_eq!(
            U384F23Element::from(4) / U384F23Element::from(3) * U384F23Element::from(3),
            U384F23Element::from(4)
        )
    }

    #[test]
    fn two_plus_its_additive_inv_is_0() {
        let two = U384F23Element::from(2);

        assert_eq!(&two + (-&two), U384F23Element::from(0))
    }

    #[test]
    fn four_minus_three_is_1() {
        let four = U384F23Element::from(4);
        let three = U384F23Element::from(3);

        assert_eq!(four - three, U384F23Element::from(1))
    }

    #[test]
    fn zero_minus_1_is_order_minus_1() {
        let zero = U384F23Element::from(0);
        let one = U384F23Element::from(1);

        assert_eq!(zero - one, U384F23Element::from((ORDER - 1) as u64))
    }

    #[test]
    fn neg_zero_is_zero() {
        let zero = U384F23Element::from(0);

        assert_eq!(-&zero, zero);
    }

    // FP1
    #[derive(Clone, Debug)]
    struct U384MontgomeryConfigP1;
    impl IsMontgomeryConfiguration<6> for U384MontgomeryConfigP1 {
        const MODULUS: U384 = UnsignedInteger {
            limbs: [
                0,
                0,
                0,
                3450888597,
                5754816256417943771,
                15923941673896418529,
            ],
        };
    }

    type U384FP1 = U384PrimeField<U384MontgomeryConfigP1>;
    type U384FP1Element = FieldElement<U384FP1>;

    #[test]
    fn montgomery_prime_field_addition_works_0() {
        let x = U384FP1Element::new(UnsignedInteger::from(
            "05ed176deb0e80b4deb7718cdaa075165f149c",
        ));
        let y = U384FP1Element::new(UnsignedInteger::from(
            "5f103b0bd4397d4df560eb559f38353f80eeb6",
        ));
        let c = U384FP1Element::new(UnsignedInteger::from(
            "64fd5279bf47fe02d4185ce279d8aa55e00352",
        ));
        assert_eq!(x + y, c);
    }

    #[test]
    fn montgomery_prime_field_multiplication_works_0() {
        let x = U384FP1Element::new(UnsignedInteger::from(
            "05ed176deb0e80b4deb7718cdaa075165f149c",
        ));
        let y = U384FP1Element::new(UnsignedInteger::from(
            "5f103b0bd4397d4df560eb559f38353f80eeb6",
        ));
        let c = U384FP1Element::new(UnsignedInteger::from(
            "73d23e8d462060dc23d5c15c00fc432d95621a3c",
        ));
        assert_eq!(x * y, c);
    }

    // FP2
    #[derive(Clone, Debug)]
    struct U384MontgomeryConfigP2;
    impl IsMontgomeryConfiguration<6> for U384MontgomeryConfigP2 {
        const MODULUS: U384 = UnsignedInteger {
            limbs: [
                18446744073709551615,
                18446744073709551615,
                18446744073709551615,
                18446744073709551615,
                18446744073709551615,
                18446744073709551275,
            ],
        };
    }

    type U384FP2 = U384PrimeField<U384MontgomeryConfigP2>;
    type U384FP2Element = FieldElement<U384FP2>;

    #[test]
    fn montgomery_prime_field_addition_works_1() {
        let x = U384FP2Element::new(UnsignedInteger::from(
            "05ed176deb0e80b4deb7718cdaa075165f149c",
        ));
        let y = U384FP2Element::new(UnsignedInteger::from(
            "5f103b0bd4397d4df560eb559f38353f80eeb6",
        ));
        let c = U384FP2Element::new(UnsignedInteger::from(
            "64fd5279bf47fe02d4185ce279d8aa55e00352",
        ));
        assert_eq!(x + y, c);
    }

    #[test]
    fn montgomery_prime_field_multiplication_works_1() {
        let x = U384FP2Element::one();
        let y = U384FP2Element::new(UnsignedInteger::from(
            "5f103b0bd4397d4df560eb559f38353f80eeb6",
        ));
        assert_eq!(&y * x, y);
    }

    #[test]
    fn to_bytes_from_bytes_be_is_the_identity() {
        let x = U384FP2Element::new(UnsignedInteger::from(
            "5f103b0bd4397d4df560eb559f38353f80eeb6",
        ));
        assert_eq!(U384FP2Element::from_bytes_be(&x.to_bytes_be()).unwrap(), x);
    }

    #[test]
    fn from_bytes_to_bytes_be_is_the_identity_for_one() {
        let bytes = vec![
            0, 0, 0, 0, 0, 0, 0, 0, 0, 0, 0, 0, 0, 0, 0, 0, 0, 0, 0, 0, 0, 0, 0, 0, 0, 0, 0, 0, 0,
            0, 0, 0, 0, 0, 0, 0, 0, 0, 0, 0, 0, 0, 0, 0, 0, 0, 0, 1,
        ];
        assert_eq!(
            U384FP2Element::from_bytes_be(&bytes).unwrap().to_bytes_be(),
            bytes
        );
    }

    #[test]
    fn to_bytes_from_bytes_le_is_the_identity() {
        let x = U384FP2Element::new(UnsignedInteger::from(
            "5f103b0bd4397d4df560eb559f38353f80eeb6",
        ));
        assert_eq!(U384FP2Element::from_bytes_le(&x.to_bytes_le()).unwrap(), x);
    }

    #[test]
    fn from_bytes_to_bytes_le_is_the_identity_for_one() {
        let bytes = vec![
            1, 0, 0, 0, 0, 0, 0, 0, 0, 0, 0, 0, 0, 0, 0, 0, 0, 0, 0, 0, 0, 0, 0, 0, 0, 0, 0, 0, 0,
            0, 0, 0, 0, 0, 0, 0, 0, 0, 0, 0, 0, 0, 0, 0, 0, 0, 0, 0,
        ];
        assert_eq!(
            U384FP2Element::from_bytes_le(&bytes).unwrap().to_bytes_le(),
            bytes
        );
    }
}

#[cfg(test)]
mod tests_u256_prime_fields {
    use crate::field::element::FieldElement;
    use crate::field::fields::montgomery_backed_prime_fields::{
        IsMontgomeryConfiguration, U256PrimeField,
    };
    use crate::traits::ByteConversion;
    use crate::unsigned_integer::element::UnsignedInteger;
    use crate::unsigned_integer::element::U256;

    #[derive(Clone, Debug)]
    struct U256MontgomeryConfiguration29;
    impl IsMontgomeryConfiguration<4> for U256MontgomeryConfiguration29 {
        const MODULUS: U256 = UnsignedInteger::from_u64(29);
    }

    type U256F29 = U256PrimeField<U256MontgomeryConfiguration29>;
    type U256F29Element = FieldElement<U256F29>;

    #[test]
    fn montgomery_backend_multiplication_works_0() {
        let x = U256F29Element::from(11_u64);
        let y = U256F29Element::from(10_u64);
        let c = U256F29Element::from(110_u64);
        assert_eq!(x * y, c);
    }

    const ORDER: usize = 29;
    #[test]
    fn two_plus_one_is_three() {
        assert_eq!(
            U256F29Element::from(2) + U256F29Element::from(1),
            U256F29Element::from(3)
        );
    }

    #[test]
    fn max_order_plus_1_is_0() {
        assert_eq!(
            U256F29Element::from((ORDER - 1) as u64) + U256F29Element::from(1),
            U256F29Element::from(0)
        );
    }

    #[test]
    fn when_comparing_13_and_13_they_are_equal() {
        let a: U256F29Element = U256F29Element::from(13);
        let b: U256F29Element = U256F29Element::from(13);
        assert_eq!(a, b);
    }

    #[test]
    fn when_comparing_13_and_8_they_are_different() {
        let a: U256F29Element = U256F29Element::from(13);
        let b: U256F29Element = U256F29Element::from(8);
        assert_ne!(a, b);
    }

    #[test]
    fn mul_neutral_element() {
        let a: U256F29Element = U256F29Element::from(1);
        let b: U256F29Element = U256F29Element::from(2);
        assert_eq!(a * b, U256F29Element::from(2));
    }

    #[test]
    fn mul_2_3_is_6() {
        let a: U256F29Element = U256F29Element::from(2);
        let b: U256F29Element = U256F29Element::from(3);
        assert_eq!(a * b, U256F29Element::from(6));
    }

    #[test]
    fn mul_order_minus_1() {
        let a: U256F29Element = U256F29Element::from((ORDER - 1) as u64);
        let b: U256F29Element = U256F29Element::from((ORDER - 1) as u64);
        assert_eq!(a * b, U256F29Element::from(1));
    }

    #[test]
    #[should_panic]
    fn inv_0_error() {
        U256F29Element::from(0).inv();
    }

    #[test]
    fn inv_2() {
        let a: U256F29Element = U256F29Element::from(2);
        assert_eq!(&a * a.inv(), U256F29Element::from(1));
    }

    #[test]
    fn pow_2_3() {
        assert_eq!(U256F29Element::from(2).pow(3_u64), U256F29Element::from(8))
    }

    #[test]
    fn pow_p_minus_1() {
        assert_eq!(
            U256F29Element::from(2).pow(ORDER - 1),
            U256F29Element::from(1)
        )
    }

    #[test]
    fn div_1() {
        assert_eq!(
            U256F29Element::from(2) / U256F29Element::from(1),
            U256F29Element::from(2)
        )
    }

    #[test]
    fn div_4_2() {
        assert_eq!(
            U256F29Element::from(4) / U256F29Element::from(2),
            U256F29Element::from(2)
        )
    }

    #[test]
    fn div_4_3() {
        assert_eq!(
            U256F29Element::from(4) / U256F29Element::from(3) * U256F29Element::from(3),
            U256F29Element::from(4)
        )
    }

    #[test]
    fn two_plus_its_additive_inv_is_0() {
        let two = U256F29Element::from(2);

        assert_eq!(&two + (-&two), U256F29Element::from(0))
    }

    #[test]
    fn four_minus_three_is_1() {
        let four = U256F29Element::from(4);
        let three = U256F29Element::from(3);

        assert_eq!(four - three, U256F29Element::from(1))
    }

    #[test]
    fn zero_minus_1_is_order_minus_1() {
        let zero = U256F29Element::from(0);
        let one = U256F29Element::from(1);

        assert_eq!(zero - one, U256F29Element::from((ORDER - 1) as u64))
    }

    #[test]
    fn neg_zero_is_zero() {
        let zero = U256F29Element::from(0);

        assert_eq!(-&zero, zero);
    }

    // FP1
    #[derive(Clone, Debug)]
    struct U256MontgomeryConfigP1;
    impl IsMontgomeryConfiguration<4> for U256MontgomeryConfigP1 {
        const MODULUS: U256 = UnsignedInteger {
            limbs: [
                8366,
                8155137382671976874,
                227688614771682406,
                15723111795979912613,
            ],
        };
    }

    type U256FP1 = U256PrimeField<U256MontgomeryConfigP1>;
    type U256FP1Element = FieldElement<U256FP1>;

    #[test]
    fn montgomery_prime_field_addition_works_0() {
        let x = U256FP1Element::new(UnsignedInteger::from(
            "93e712950bf3fe589aa030562a44b1cec66b09192c4bcf705a5",
        ));
        let y = U256FP1Element::new(UnsignedInteger::from(
            "10a712235c1f6b4172a1e35da6aef1a7ec6b09192c4bb88cfa5",
        ));
        let c = U256FP1Element::new(UnsignedInteger::from(
            "a48e24b86813699a0d4213b3d0f3a376b2d61232589787fd54a",
        ));
        assert_eq!(x + y, c);
    }

    #[test]
    fn montgomery_prime_field_multiplication_works_0() {
        let x = U256FP1Element::new(UnsignedInteger::from(
            "93e712950bf3fe589aa030562a44b1cec66b09192c4bcf705a5",
        ));
        let y = U256FP1Element::new(UnsignedInteger::from(
            "10a712235c1f6b4172a1e35da6aef1a7ec6b09192c4bb88cfa5",
        ));
        let c = U256FP1Element::new(UnsignedInteger::from(
            "7808e74c3208d9a66791ef9cc15a46acc9951ee312102684021",
        ));
        assert_eq!(x * y, c);
    }

    // FP2
    #[derive(Clone, Debug)]
    struct MontgomeryConfigP2;
    impl IsMontgomeryConfiguration<4> for MontgomeryConfigP2 {
        const MODULUS: U256 = UnsignedInteger {
            limbs: [
                18446744073709551615,
                18446744073709551615,
                18446744073709551615,
                18446744073709551427,
            ],
        };
    }

    type FP2 = U256PrimeField<MontgomeryConfigP2>;
    type FP2Element = FieldElement<FP2>;

    #[test]
    fn montgomery_prime_field_addition_works_1() {
        let x = FP2Element::new(UnsignedInteger::from(
            "acbbb7ca01c65cfffffc72815b397fff9ab130ad53a5ffffffb8f21b207dfedf",
        ));
        let y = FP2Element::new(UnsignedInteger::from(
            "d65ddbe509d3fffff21f494c588cbdbfe43e929b0543e3ffffffffffffffff43",
        ));
        let c = FP2Element::new(UnsignedInteger::from(
            "831993af0b9a5cfff21bbbcdb3c63dbf7eefc34858e9e3ffffb8f21b207dfedf",
        ));
        assert_eq!(x + y, c);
    }

    #[test]
    fn montgomery_prime_field_multiplication_works_1() {
        let x = FP2Element::new(UnsignedInteger::from(
            "acbbb7ca01c65cfffffc72815b397fff9ab130ad53a5ffffffb8f21b207dfedf",
        ));
        let y = FP2Element::new(UnsignedInteger::from(
            "d65ddbe509d3fffff21f494c588cbdbfe43e929b0543e3ffffffffffffffff43",
        ));
        let c = FP2Element::new(UnsignedInteger::from(
            "2b1e80d553ecab2e4d41eb53c4c8ad89ebacac6cf6b91dcf2213f311093aa05d",
        ));
        assert_eq!(&y * x, c);
    }

    #[test]
    fn to_bytes_from_bytes_be_is_the_identity() {
        let x = FP2Element::new(UnsignedInteger::from(
            "5f103b0bd4397d4df560eb559f38353f80eeb6",
        ));
        assert_eq!(FP2Element::from_bytes_be(&x.to_bytes_be()).unwrap(), x);
    }

    #[test]
    fn from_bytes_to_bytes_be_is_the_identity_for_one() {
        let bytes = vec![
            0, 0, 0, 0, 0, 0, 0, 0, 0, 0, 0, 0, 0, 0, 0, 0, 0, 0, 0, 0, 0, 0, 0, 0, 0, 0, 0, 0, 0,
            0, 0, 1,
        ];
        assert_eq!(
            FP2Element::from_bytes_be(&bytes).unwrap().to_bytes_be(),
            bytes
        );
    }

    #[test]
    fn to_bytes_from_bytes_le_is_the_identity() {
        let x = FP2Element::new(UnsignedInteger::from(
            "5f103b0bd4397d4df560eb559f38353f80eeb6",
        ));
        assert_eq!(FP2Element::from_bytes_le(&x.to_bytes_le()).unwrap(), x);
    }

    #[test]
    fn from_bytes_to_bytes_le_is_the_identity_for_one() {
        let bytes = vec![
            1, 0, 0, 0, 0, 0, 0, 0, 0, 0, 0, 0, 0, 0, 0, 0, 0, 0, 0, 0, 0, 0, 0, 0, 0, 0, 0, 0, 0,
            0, 0, 0,
        ];
        assert_eq!(
            FP2Element::from_bytes_le(&bytes).unwrap().to_bytes_le(),
            bytes
        );
    }

    #[test]
    fn creating_a_field_element_from_its_representative_returns_the_same_element_1() {
        let change = U256::from_u64(1);
        let f1 = U256FP1Element::new(U256MontgomeryConfigP1::MODULUS + change);
        let f2 = U256FP1Element::new(f1.representative());
        assert_eq!(f1, f2);
    }

    #[test]
    fn creating_a_field_element_from_its_representative_returns_the_same_element_2() {
        let change = U256::from_u64(27);
        let f1 = U256F29Element::new(U256MontgomeryConfiguration29::MODULUS + change);
        let f2 = U256F29Element::new(f1.representative());
        assert_eq!(f1, f2);
    }

    #[test]
    fn creating_a_field_element_from_hex_works_1() {
        let a = U256FP1Element::from_hex("eb235f6144d9e91f4b14");
        let b = U256FP1Element::new(U256 {
            limbs: [0, 0, 60195, 6872850209053821716],
        });
        assert_eq!(a, b);
    }

    #[test]
    fn creating_a_field_element_from_hex_works() {
        let a = U256F29Element::from_hex("aa");
        let b = U256F29Element::from(25);
        assert_eq!(a, b);
    }
}<|MERGE_RESOLUTION|>--- conflicted
+++ resolved
@@ -161,11 +161,7 @@
 where
     C: IsMontgomeryConfiguration<NUM_LIMBS> + Clone + Debug,
 {
-<<<<<<< HEAD
-    type BaseUnsignedType = Self::BaseType;
-=======
     type RepresentativeType = Self::BaseType;
->>>>>>> 5e3a9242
 
     fn representative(x: &Self::BaseType) -> Self::BaseType {
         MontgomeryAlgorithms::cios(x, &UnsignedInteger::from_u64(1), &C::MODULUS, &C::MU)
