use crate::field::element::FieldElement;
use crate::field::traits::IsPrimeField;
use crate::traits::ByteConversion;
use crate::{
    field::traits::IsField, unsigned_integer::element::UnsignedInteger,
    unsigned_integer::montgomery::MontgomeryAlgorithms,
};
use rand::distributions::{Distribution, Standard};
use rand::Rng;
use std::fmt::Debug;
use std::marker::PhantomData;

pub type U384PrimeField<M> = MontgomeryBackendPrimeField<M, 6>;
pub type U256PrimeField<M> = MontgomeryBackendPrimeField<M, 4>;

/// This trait is necessary for us to be able to use unsigned integer types bigger than
/// `u128` (the biggest native `unit`) as constant generics.
/// This trait should be removed when Rust supports this feature.
pub trait IsModulus<U> {
    const MODULUS: U;
}

#[derive(Clone, Debug)]
pub struct MontgomeryBackendPrimeField<M, const NUM_LIMBS: usize> {
    phantom: PhantomData<M>,
}

impl<M, const NUM_LIMBS: usize> MontgomeryBackendPrimeField<M, NUM_LIMBS>
where
    M: IsModulus<UnsignedInteger<NUM_LIMBS>>,
{
    pub const R2: UnsignedInteger<NUM_LIMBS> = Self::compute_r2_parameter(&M::MODULUS);
    pub const MU: u64 = Self::compute_mu_parameter(&M::MODULUS);
    pub const ZERO: UnsignedInteger<NUM_LIMBS> = UnsignedInteger::from_u64(0);

    /// Computes `- modulus^{-1} mod 2^{64}`
    /// This algorithm is given  by Dussé and Kaliski Jr. in
    /// "S. R. Dussé and B. S. Kaliski Jr. A cryptographic library for the Motorola
    /// DSP56000. In I. Damgård, editor, Advances in Cryptology – EUROCRYPT’90,
    /// volume 473 of Lecture Notes in Computer Science, pages 230–244. Springer,
    /// Heidelberg, May 1991."
    const fn compute_mu_parameter(modulus: &UnsignedInteger<NUM_LIMBS>) -> u64 {
        let mut y = 1;
        let word_size = 64;
        let mut i: usize = 2;
        while i <= word_size {
            let (_, lo) = UnsignedInteger::mul(modulus, &UnsignedInteger::from_u64(y));
            let least_significant_limb = lo.limbs[NUM_LIMBS - 1];
            if (least_significant_limb << (word_size - i)) >> (word_size - i) != 1 {
                y += 1 << (i - 1);
            }
            i += 1;
        }
        y.wrapping_neg()
    }

    /// Computes 2^{384 * 2} modulo `modulus`
    const fn compute_r2_parameter(
        modulus: &UnsignedInteger<NUM_LIMBS>,
    ) -> UnsignedInteger<NUM_LIMBS> {
        let word_size = 64;
        let mut l: usize = 0;
        let zero = UnsignedInteger::from_u64(0);
        // Define `c` as the largest power of 2 smaller than `modulus`
        while l < NUM_LIMBS * word_size {
            if UnsignedInteger::const_ne(&modulus.const_shr(l), &zero) {
                break;
            }
            l += 1;
        }
        let mut c = UnsignedInteger::from_u64(1).const_shl(l);

        // Double `c` and reduce modulo `modulus` until getting
        // `2^{2 * number_limbs * word_size}` mod `modulus`
        let mut i: usize = 1;
        while i <= 2 * NUM_LIMBS * word_size - l {
            let (double_c, overflow) = UnsignedInteger::add(&c, &c);
            c = if UnsignedInteger::const_le(modulus, &double_c) || overflow {
                UnsignedInteger::sub(&double_c, modulus).0
            } else {
                double_c
            };
            i += 1;
        }
        c
    }
}

impl<M, const NUM_LIMBS: usize> IsField for MontgomeryBackendPrimeField<M, NUM_LIMBS>
where
    M: IsModulus<UnsignedInteger<NUM_LIMBS>> + Clone + Debug,
{
    type BaseType = UnsignedInteger<NUM_LIMBS>;

    fn add(a: &Self::BaseType, b: &Self::BaseType) -> Self::BaseType {
        let (sum, overflow) = UnsignedInteger::add(a, b);
        if !overflow {
            if sum < M::MODULUS {
                sum
            } else {
                sum - M::MODULUS
            }
        } else {
            let (diff, _) = UnsignedInteger::sub(&sum, &M::MODULUS);
            diff
        }
    }

    fn mul(a: &Self::BaseType, b: &Self::BaseType) -> Self::BaseType {
        MontgomeryAlgorithms::cios(a, b, &M::MODULUS, &Self::MU)
    }

    fn sub(a: &Self::BaseType, b: &Self::BaseType) -> Self::BaseType {
        if b <= a {
            a - b
        } else {
            M::MODULUS - (b - a)
        }
    }

    fn neg(a: &Self::BaseType) -> Self::BaseType {
        if a == &Self::ZERO {
            *a
        } else {
            M::MODULUS - a
        }
    }

    fn inv(a: &Self::BaseType) -> Self::BaseType {
        if a == &Self::ZERO {
            panic!("Division by zero error.")
        }
        Self::pow(a, M::MODULUS - Self::BaseType::from_u64(2))
    }

    fn div(a: &Self::BaseType, b: &Self::BaseType) -> Self::BaseType {
        Self::mul(a, &Self::inv(b))
    }

    fn eq(a: &Self::BaseType, b: &Self::BaseType) -> bool {
        a == b
    }

    fn zero() -> Self::BaseType {
        Self::ZERO
    }

    fn one() -> Self::BaseType {
        Self::from_u64(1)
    }

    fn from_u64(x: u64) -> Self::BaseType {
        MontgomeryAlgorithms::cios(
            &UnsignedInteger::from_u64(x),
            &Self::R2,
            &M::MODULUS,
            &Self::MU,
        )
    }

    fn from_base_type(x: Self::BaseType) -> Self::BaseType {
        MontgomeryAlgorithms::cios(&x, &Self::R2, &M::MODULUS, &Self::MU)
    }
}

impl<M, const NUM_LIMBS: usize> IsPrimeField for MontgomeryBackendPrimeField<M, NUM_LIMBS>
where
    M: IsModulus<UnsignedInteger<NUM_LIMBS>> + Clone + Debug,
{
    type RepresentativeType = Self::BaseType;

    fn representative(x: &Self::BaseType) -> Self::RepresentativeType {
        MontgomeryAlgorithms::cios(x, &UnsignedInteger::from_u64(1), &M::MODULUS, &Self::MU)
    }
}

impl<M, const NUM_LIMBS: usize> ByteConversion
    for FieldElement<MontgomeryBackendPrimeField<M, NUM_LIMBS>>
where
    M: IsModulus<UnsignedInteger<NUM_LIMBS>> + Clone + Debug,
{
    fn to_bytes_be(&self) -> Vec<u8> {
        MontgomeryAlgorithms::cios(
            self.value(),
            &UnsignedInteger::from_u64(1),
            &M::MODULUS,
            &MontgomeryBackendPrimeField::<M, NUM_LIMBS>::MU,
        )
        .to_bytes_be()
    }

    fn to_bytes_le(&self) -> Vec<u8> {
        MontgomeryAlgorithms::cios(
            self.value(),
            &UnsignedInteger::from_u64(1),
            &M::MODULUS,
            &MontgomeryBackendPrimeField::<M, NUM_LIMBS>::MU,
        )
        .to_bytes_le()
    }

    fn from_bytes_be(bytes: &[u8]) -> Result<Self, crate::errors::ByteConversionError> {
        let value = UnsignedInteger::from_bytes_be(bytes)?;
        Ok(Self::new(value))
    }

    fn from_bytes_le(bytes: &[u8]) -> Result<Self, crate::errors::ByteConversionError> {
        let value = UnsignedInteger::from_bytes_le(bytes)?;
        Ok(Self::new(value))
    }
}

impl<C, const NUM_LIMBS: usize>
    Distribution<FieldElement<MontgomeryBackendPrimeField<C, NUM_LIMBS>>> for Standard
where
    C: IsMontgomeryConfiguration<NUM_LIMBS> + Clone + Debug,
{
    fn sample<R: Rng + ?Sized>(
        &self,
        rng: &mut R,
    ) -> FieldElement<MontgomeryBackendPrimeField<C, NUM_LIMBS>> {
        let mut rand_limbs: [u64; NUM_LIMBS] = [0; NUM_LIMBS];
        let mut roll_to_max: bool = false;
        let mod_min_one = C::MODULUS - UnsignedInteger::from_u64(1_u64);

        #[allow(clippy::all)] //Lint imposed by clippy makes code harder to read.
        for i in 0..NUM_LIMBS {
            if !roll_to_max {
                rand_limbs[i] = rng.gen_range(0..=mod_min_one.limbs[i]);
                roll_to_max = rand_limbs[i] != mod_min_one.limbs[i];
            } else {
                rand_limbs[i] = rng.gen_range(0..=u64::MAX);
            }
        }

        FieldElement::new(UnsignedInteger { limbs: rand_limbs })
    }
}

#[cfg(test)]
mod tests_u384_prime_fields {
    use crate::field::element::FieldElement;
    use crate::field::fields::montgomery_backed_prime_fields::{IsModulus, U384PrimeField};
    use crate::traits::ByteConversion;
    use crate::unsigned_integer::element::UnsignedInteger;
    use crate::unsigned_integer::element::U384;

    #[derive(Clone, Debug)]
    struct U384Modulus23;
    impl IsModulus<U384> for U384Modulus23 {
        const MODULUS: U384 = UnsignedInteger::from_u64(23);
    }

    type U384F23 = U384PrimeField<U384Modulus23>;
    type U384F23Element = FieldElement<U384F23>;

    #[test]
    fn montgomery_backend_multiplication_works_0() {
        let x = U384F23Element::from(11_u64);
        let y = U384F23Element::from(10_u64);
        let c = U384F23Element::from(110_u64);
        assert_eq!(x * y, c);
    }

    const ORDER: usize = 23;
    #[test]
    fn two_plus_one_is_three() {
        assert_eq!(
            U384F23Element::from(2) + U384F23Element::from(1),
            U384F23Element::from(3)
        );
    }

    #[test]
    fn max_order_plus_1_is_0() {
        assert_eq!(
            U384F23Element::from((ORDER - 1) as u64) + U384F23Element::from(1),
            U384F23Element::from(0)
        );
    }

    #[test]
    fn when_comparing_13_and_13_they_are_equal() {
        let a: U384F23Element = U384F23Element::from(13);
        let b: U384F23Element = U384F23Element::from(13);
        assert_eq!(a, b);
    }

    #[test]
    fn when_comparing_13_and_8_they_are_different() {
        let a: U384F23Element = U384F23Element::from(13);
        let b: U384F23Element = U384F23Element::from(8);
        assert_ne!(a, b);
    }

    #[test]
    fn mul_neutral_element() {
        let a: U384F23Element = U384F23Element::from(1);
        let b: U384F23Element = U384F23Element::from(2);
        assert_eq!(a * b, U384F23Element::from(2));
    }

    #[test]
    fn mul_2_3_is_6() {
        let a: U384F23Element = U384F23Element::from(2);
        let b: U384F23Element = U384F23Element::from(3);
        assert_eq!(a * b, U384F23Element::from(6));
    }

    #[test]
    fn mul_order_minus_1() {
        let a: U384F23Element = U384F23Element::from((ORDER - 1) as u64);
        let b: U384F23Element = U384F23Element::from((ORDER - 1) as u64);
        assert_eq!(a * b, U384F23Element::from(1));
    }

    #[test]
    #[should_panic]
    fn inv_0_error() {
        U384F23Element::from(0).inv();
    }

    #[test]
    fn inv_2() {
        let a: U384F23Element = U384F23Element::from(2);
        assert_eq!(&a * a.inv(), U384F23Element::from(1));
    }

    #[test]
    fn pow_2_3() {
        assert_eq!(U384F23Element::from(2).pow(3_u64), U384F23Element::from(8))
    }

    #[test]
    fn pow_p_minus_1() {
        assert_eq!(
            U384F23Element::from(2).pow(ORDER - 1),
            U384F23Element::from(1)
        )
    }

    #[test]
    fn div_1() {
        assert_eq!(
            U384F23Element::from(2) / U384F23Element::from(1),
            U384F23Element::from(2)
        )
    }

    #[test]
    fn div_4_2() {
        assert_eq!(
            U384F23Element::from(4) / U384F23Element::from(2),
            U384F23Element::from(2)
        )
    }

    #[test]
    fn div_4_3() {
        assert_eq!(
            U384F23Element::from(4) / U384F23Element::from(3) * U384F23Element::from(3),
            U384F23Element::from(4)
        )
    }

    #[test]
    fn two_plus_its_additive_inv_is_0() {
        let two = U384F23Element::from(2);

        assert_eq!(&two + (-&two), U384F23Element::from(0))
    }

    #[test]
    fn four_minus_three_is_1() {
        let four = U384F23Element::from(4);
        let three = U384F23Element::from(3);

        assert_eq!(four - three, U384F23Element::from(1))
    }

    #[test]
    fn zero_minus_1_is_order_minus_1() {
        let zero = U384F23Element::from(0);
        let one = U384F23Element::from(1);

        assert_eq!(zero - one, U384F23Element::from((ORDER - 1) as u64))
    }

    #[test]
    fn neg_zero_is_zero() {
        let zero = U384F23Element::from(0);

        assert_eq!(-&zero, zero);
    }

    #[test]
    fn gen_random_for_f23() {
        for _ in 0..1000 {
            let rand: U384F23Element = rand::random();
            assert!(
                (&U384MontgomeryConfiguration23::MODULUS > rand.value())
                    && (rand.value() >= &U384::from_u64(0))
            );
        }
    }

    // FP1
    #[derive(Clone, Debug)]
    struct U384ModulusP1;
    impl IsModulus<U384> for U384ModulusP1 {
        const MODULUS: U384 = UnsignedInteger {
            limbs: [
                0,
                0,
                0,
                3450888597,
                5754816256417943771,
                15923941673896418529,
            ],
        };
    }

    type U384FP1 = U384PrimeField<U384ModulusP1>;
    type U384FP1Element = FieldElement<U384FP1>;

    #[test]
    fn montgomery_prime_field_addition_works_0() {
        let x = U384FP1Element::new(UnsignedInteger::from(
            "05ed176deb0e80b4deb7718cdaa075165f149c",
        ));
        let y = U384FP1Element::new(UnsignedInteger::from(
            "5f103b0bd4397d4df560eb559f38353f80eeb6",
        ));
        let c = U384FP1Element::new(UnsignedInteger::from(
            "64fd5279bf47fe02d4185ce279d8aa55e00352",
        ));
        assert_eq!(x + y, c);
    }

    #[test]
    fn montgomery_prime_field_multiplication_works_0() {
        let x = U384FP1Element::new(UnsignedInteger::from(
            "05ed176deb0e80b4deb7718cdaa075165f149c",
        ));
        let y = U384FP1Element::new(UnsignedInteger::from(
            "5f103b0bd4397d4df560eb559f38353f80eeb6",
        ));
        let c = U384FP1Element::new(UnsignedInteger::from(
            "73d23e8d462060dc23d5c15c00fc432d95621a3c",
        ));
        assert_eq!(x * y, c);
    }

    #[test]
    fn gen_random_for_fp1() {
        for _ in 0..1000 {
            let rand: U384FP1Element = rand::random();
            assert!(
                (&U384MontgomeryConfigP1::MODULUS > rand.value())
                    && (rand.value() >= &U384::from_u64(0))
            );
        }
    }

    // FP2
    #[derive(Clone, Debug)]
    struct U384ModulusP2;
    impl IsModulus<U384> for U384ModulusP2 {
        const MODULUS: U384 = UnsignedInteger {
            limbs: [
                18446744073709551615,
                18446744073709551615,
                18446744073709551615,
                18446744073709551615,
                18446744073709551615,
                18446744073709551275,
            ],
        };
    }

    type U384FP2 = U384PrimeField<U384ModulusP2>;
    type U384FP2Element = FieldElement<U384FP2>;

    #[test]
    fn montgomery_prime_field_addition_works_1() {
        let x = U384FP2Element::new(UnsignedInteger::from(
            "05ed176deb0e80b4deb7718cdaa075165f149c",
        ));
        let y = U384FP2Element::new(UnsignedInteger::from(
            "5f103b0bd4397d4df560eb559f38353f80eeb6",
        ));
        let c = U384FP2Element::new(UnsignedInteger::from(
            "64fd5279bf47fe02d4185ce279d8aa55e00352",
        ));
        assert_eq!(x + y, c);
    }

    #[test]
    fn montgomery_prime_field_multiplication_works_1() {
        let x = U384FP2Element::one();
        let y = U384FP2Element::new(UnsignedInteger::from(
            "5f103b0bd4397d4df560eb559f38353f80eeb6",
        ));
        assert_eq!(&y * x, y);
    }

    #[test]
    fn to_bytes_from_bytes_be_is_the_identity() {
        let x = U384FP2Element::new(UnsignedInteger::from(
            "5f103b0bd4397d4df560eb559f38353f80eeb6",
        ));
        assert_eq!(U384FP2Element::from_bytes_be(&x.to_bytes_be()).unwrap(), x);
    }

    #[test]
    fn from_bytes_to_bytes_be_is_the_identity_for_one() {
        let bytes = vec![
            0, 0, 0, 0, 0, 0, 0, 0, 0, 0, 0, 0, 0, 0, 0, 0, 0, 0, 0, 0, 0, 0, 0, 0, 0, 0, 0, 0, 0,
            0, 0, 0, 0, 0, 0, 0, 0, 0, 0, 0, 0, 0, 0, 0, 0, 0, 0, 1,
        ];
        assert_eq!(
            U384FP2Element::from_bytes_be(&bytes).unwrap().to_bytes_be(),
            bytes
        );
    }

    #[test]
    fn to_bytes_from_bytes_le_is_the_identity() {
        let x = U384FP2Element::new(UnsignedInteger::from(
            "5f103b0bd4397d4df560eb559f38353f80eeb6",
        ));
        assert_eq!(U384FP2Element::from_bytes_le(&x.to_bytes_le()).unwrap(), x);
    }

    #[test]
    fn from_bytes_to_bytes_le_is_the_identity_for_one() {
        let bytes = vec![
            1, 0, 0, 0, 0, 0, 0, 0, 0, 0, 0, 0, 0, 0, 0, 0, 0, 0, 0, 0, 0, 0, 0, 0, 0, 0, 0, 0, 0,
            0, 0, 0, 0, 0, 0, 0, 0, 0, 0, 0, 0, 0, 0, 0, 0, 0, 0, 0,
        ];
        assert_eq!(
            U384FP2Element::from_bytes_le(&bytes).unwrap().to_bytes_le(),
            bytes
        );
    }

    #[test]
    fn gen_random_for_fp2() {
        for _ in 0..1000 {
            let rand: U384FP2Element = rand::random();
            assert!(
                (&U384MontgomeryConfigP2::MODULUS > rand.value())
                    && (rand.value() >= &U384::from_u64(0))
            );
        }
    }
}

#[cfg(test)]
mod tests_u256_prime_fields {
    use crate::field::element::FieldElement;
    use crate::field::fields::montgomery_backed_prime_fields::{IsModulus, U256PrimeField};
    use crate::traits::ByteConversion;
    use crate::unsigned_integer::element::UnsignedInteger;
    use crate::unsigned_integer::element::U256;

    #[derive(Clone, Debug)]
    struct U256Modulus29;
    impl IsModulus<U256> for U256Modulus29 {
        const MODULUS: U256 = UnsignedInteger::from_u64(29);
    }

    type U256F29 = U256PrimeField<U256Modulus29>;
    type U256F29Element = FieldElement<U256F29>;

    #[test]
    fn montgomery_backend_multiplication_works_0() {
        let x = U256F29Element::from(11_u64);
        let y = U256F29Element::from(10_u64);
        let c = U256F29Element::from(110_u64);
        assert_eq!(x * y, c);
    }

    const ORDER: usize = 29;
    #[test]
    fn two_plus_one_is_three() {
        assert_eq!(
            U256F29Element::from(2) + U256F29Element::from(1),
            U256F29Element::from(3)
        );
    }

    #[test]
    fn max_order_plus_1_is_0() {
        assert_eq!(
            U256F29Element::from((ORDER - 1) as u64) + U256F29Element::from(1),
            U256F29Element::from(0)
        );
    }

    #[test]
    fn when_comparing_13_and_13_they_are_equal() {
        let a: U256F29Element = U256F29Element::from(13);
        let b: U256F29Element = U256F29Element::from(13);
        assert_eq!(a, b);
    }

    #[test]
    fn when_comparing_13_and_8_they_are_different() {
        let a: U256F29Element = U256F29Element::from(13);
        let b: U256F29Element = U256F29Element::from(8);
        assert_ne!(a, b);
    }

    #[test]
    fn mul_neutral_element() {
        let a: U256F29Element = U256F29Element::from(1);
        let b: U256F29Element = U256F29Element::from(2);
        assert_eq!(a * b, U256F29Element::from(2));
    }

    #[test]
    fn mul_2_3_is_6() {
        let a: U256F29Element = U256F29Element::from(2);
        let b: U256F29Element = U256F29Element::from(3);
        assert_eq!(a * b, U256F29Element::from(6));
    }

    #[test]
    fn mul_order_minus_1() {
        let a: U256F29Element = U256F29Element::from((ORDER - 1) as u64);
        let b: U256F29Element = U256F29Element::from((ORDER - 1) as u64);
        assert_eq!(a * b, U256F29Element::from(1));
    }

    #[test]
    #[should_panic]
    fn inv_0_error() {
        U256F29Element::from(0).inv();
    }

    #[test]
    fn inv_2() {
        let a: U256F29Element = U256F29Element::from(2);
        assert_eq!(&a * a.inv(), U256F29Element::from(1));
    }

    #[test]
    fn pow_2_3() {
        assert_eq!(U256F29Element::from(2).pow(3_u64), U256F29Element::from(8))
    }

    #[test]
    fn pow_p_minus_1() {
        assert_eq!(
            U256F29Element::from(2).pow(ORDER - 1),
            U256F29Element::from(1)
        )
    }

    #[test]
    fn div_1() {
        assert_eq!(
            U256F29Element::from(2) / U256F29Element::from(1),
            U256F29Element::from(2)
        )
    }

    #[test]
    fn div_4_2() {
        assert_eq!(
            U256F29Element::from(4) / U256F29Element::from(2),
            U256F29Element::from(2)
        )
    }

    #[test]
    fn div_4_3() {
        assert_eq!(
            U256F29Element::from(4) / U256F29Element::from(3) * U256F29Element::from(3),
            U256F29Element::from(4)
        )
    }

    #[test]
    fn two_plus_its_additive_inv_is_0() {
        let two = U256F29Element::from(2);

        assert_eq!(&two + (-&two), U256F29Element::from(0))
    }

    #[test]
    fn four_minus_three_is_1() {
        let four = U256F29Element::from(4);
        let three = U256F29Element::from(3);

        assert_eq!(four - three, U256F29Element::from(1))
    }

    #[test]
    fn zero_minus_1_is_order_minus_1() {
        let zero = U256F29Element::from(0);
        let one = U256F29Element::from(1);

        assert_eq!(zero - one, U256F29Element::from((ORDER - 1) as u64))
    }

    #[test]
    fn neg_zero_is_zero() {
        let zero = U256F29Element::from(0);

        assert_eq!(-&zero, zero);
    }

    #[test]
    fn gen_random_for_f29() {
        for _ in 0..1000 {
            let rand: U256F29Element = rand::random();
            assert!(
                (&U256MontgomeryConfiguration29::MODULUS > rand.value())
                    && (rand.value() >= &U256::from_u64(0))
            );
        }
    }

    // FP1
    #[derive(Clone, Debug)]
    struct U256ModulusP1;
    impl IsModulus<U256> for U256ModulusP1 {
        const MODULUS: U256 = UnsignedInteger {
            limbs: [
                8366,
                8155137382671976874,
                227688614771682406,
                15723111795979912613,
            ],
        };
    }

    type U256FP1 = U256PrimeField<U256ModulusP1>;
    type U256FP1Element = FieldElement<U256FP1>;

    #[test]
    fn montgomery_prime_field_addition_works_0() {
        let x = U256FP1Element::new(UnsignedInteger::from(
            "93e712950bf3fe589aa030562a44b1cec66b09192c4bcf705a5",
        ));
        let y = U256FP1Element::new(UnsignedInteger::from(
            "10a712235c1f6b4172a1e35da6aef1a7ec6b09192c4bb88cfa5",
        ));
        let c = U256FP1Element::new(UnsignedInteger::from(
            "a48e24b86813699a0d4213b3d0f3a376b2d61232589787fd54a",
        ));
        assert_eq!(x + y, c);
    }

    #[test]
    fn montgomery_prime_field_multiplication_works_0() {
        let x = U256FP1Element::new(UnsignedInteger::from(
            "93e712950bf3fe589aa030562a44b1cec66b09192c4bcf705a5",
        ));
        let y = U256FP1Element::new(UnsignedInteger::from(
            "10a712235c1f6b4172a1e35da6aef1a7ec6b09192c4bb88cfa5",
        ));
        let c = U256FP1Element::new(UnsignedInteger::from(
            "7808e74c3208d9a66791ef9cc15a46acc9951ee312102684021",
        ));
        assert_eq!(x * y, c);
    }

    #[test]
    fn gen_random_for_fp1() {
        for _ in 0..1000 {
            let rand: U256FP1Element = rand::random();
            assert!(
                (&U256MontgomeryConfigP1::MODULUS > rand.value())
                    && (rand.value() >= &U256::from_u64(0))
            );
        }
    }

    // FP2
    #[derive(Clone, Debug)]
<<<<<<< HEAD
    struct U256MontgomeryConfigP2;
    impl IsMontgomeryConfiguration<4> for U256MontgomeryConfigP2 {
=======
    struct ModulusP2;
    impl IsModulus<U256> for ModulusP2 {
>>>>>>> 58163846
        const MODULUS: U256 = UnsignedInteger {
            limbs: [
                18446744073709551615,
                18446744073709551615,
                18446744073709551615,
                18446744073709551427,
            ],
        };
    }

<<<<<<< HEAD
    type U256FP2 = U256PrimeField<U256MontgomeryConfigP2>;
    type U256FP2Element = FieldElement<U256FP2>;
=======
    type FP2 = U256PrimeField<ModulusP2>;
    type FP2Element = FieldElement<FP2>;
>>>>>>> 58163846

    #[test]
    fn montgomery_prime_field_addition_works_1() {
        let x = U256FP2Element::new(UnsignedInteger::from(
            "acbbb7ca01c65cfffffc72815b397fff9ab130ad53a5ffffffb8f21b207dfedf",
        ));
        let y = U256FP2Element::new(UnsignedInteger::from(
            "d65ddbe509d3fffff21f494c588cbdbfe43e929b0543e3ffffffffffffffff43",
        ));
        let c = U256FP2Element::new(UnsignedInteger::from(
            "831993af0b9a5cfff21bbbcdb3c63dbf7eefc34858e9e3ffffb8f21b207dfedf",
        ));
        assert_eq!(x + y, c);
    }

    #[test]
    fn montgomery_prime_field_multiplication_works_1() {
        let x = U256FP2Element::new(UnsignedInteger::from(
            "acbbb7ca01c65cfffffc72815b397fff9ab130ad53a5ffffffb8f21b207dfedf",
        ));
        let y = U256FP2Element::new(UnsignedInteger::from(
            "d65ddbe509d3fffff21f494c588cbdbfe43e929b0543e3ffffffffffffffff43",
        ));
        let c = U256FP2Element::new(UnsignedInteger::from(
            "2b1e80d553ecab2e4d41eb53c4c8ad89ebacac6cf6b91dcf2213f311093aa05d",
        ));
        assert_eq!(&y * x, c);
    }

    #[test]
    fn to_bytes_from_bytes_be_is_the_identity() {
        let x = U256FP2Element::new(UnsignedInteger::from(
            "5f103b0bd4397d4df560eb559f38353f80eeb6",
        ));
        assert_eq!(U256FP2Element::from_bytes_be(&x.to_bytes_be()).unwrap(), x);
    }

    #[test]
    fn from_bytes_to_bytes_be_is_the_identity_for_one() {
        let bytes = vec![
            0, 0, 0, 0, 0, 0, 0, 0, 0, 0, 0, 0, 0, 0, 0, 0, 0, 0, 0, 0, 0, 0, 0, 0, 0, 0, 0, 0, 0,
            0, 0, 1,
        ];
        assert_eq!(
            U256FP2Element::from_bytes_be(&bytes).unwrap().to_bytes_be(),
            bytes
        );
    }

    #[test]
    fn to_bytes_from_bytes_le_is_the_identity() {
        let x = U256FP2Element::new(UnsignedInteger::from(
            "5f103b0bd4397d4df560eb559f38353f80eeb6",
        ));
        assert_eq!(U256FP2Element::from_bytes_le(&x.to_bytes_le()).unwrap(), x);
    }

    #[test]
    fn from_bytes_to_bytes_le_is_the_identity_for_one() {
        let bytes = vec![
            1, 0, 0, 0, 0, 0, 0, 0, 0, 0, 0, 0, 0, 0, 0, 0, 0, 0, 0, 0, 0, 0, 0, 0, 0, 0, 0, 0, 0,
            0, 0, 0,
        ];
        assert_eq!(
            U256FP2Element::from_bytes_le(&bytes).unwrap().to_bytes_le(),
            bytes
        );
    }

    #[test]
    fn gen_random_for_fp2() {
        for _ in 0..1000 {
            let rand: U256FP2Element = rand::random();
            assert!(
                (&U256MontgomeryConfigP2::MODULUS > rand.value())
                    && (rand.value() >= &U256::from_u64(0))
            );
        }
    }

    #[test]

    fn creating_a_field_element_from_its_representative_returns_the_same_element_1() {
        let change = U256::from_u64(1);
        let f1 = U256FP1Element::new(U256ModulusP1::MODULUS + change);
        let f2 = U256FP1Element::new(f1.representative());
        assert_eq!(f1, f2);
    }

    #[test]
    fn creating_a_field_element_from_its_representative_returns_the_same_element_2() {
        let change = U256::from_u64(27);
        let f1 = U256F29Element::new(U256Modulus29::MODULUS + change);
        let f2 = U256F29Element::new(f1.representative());
        assert_eq!(f1, f2);
    }

    #[test]
    fn creating_a_field_element_from_hex_works_1() {
        let a = U256FP1Element::from_hex("eb235f6144d9e91f4b14");
        let b = U256FP1Element::new(U256 {
            limbs: [0, 0, 60195, 6872850209053821716],
        });
        assert_eq!(a, b);
    }

    #[test]
    fn creating_a_field_element_from_hex_works() {
        let a = U256F29Element::from_hex("aa");
        let b = U256F29Element::from(25);
        assert_eq!(a, b);
    }
}<|MERGE_RESOLUTION|>--- conflicted
+++ resolved
@@ -781,13 +781,8 @@
 
     // FP2
     #[derive(Clone, Debug)]
-<<<<<<< HEAD
-    struct U256MontgomeryConfigP2;
-    impl IsMontgomeryConfiguration<4> for U256MontgomeryConfigP2 {
-=======
     struct ModulusP2;
     impl IsModulus<U256> for ModulusP2 {
->>>>>>> 58163846
         const MODULUS: U256 = UnsignedInteger {
             limbs: [
                 18446744073709551615,
@@ -798,13 +793,8 @@
         };
     }
 
-<<<<<<< HEAD
-    type U256FP2 = U256PrimeField<U256MontgomeryConfigP2>;
-    type U256FP2Element = FieldElement<U256FP2>;
-=======
     type FP2 = U256PrimeField<ModulusP2>;
     type FP2Element = FieldElement<FP2>;
->>>>>>> 58163846
 
     #[test]
     fn montgomery_prime_field_addition_works_1() {
