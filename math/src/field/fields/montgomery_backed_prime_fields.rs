use crate::field::element::FieldElement;
use crate::field::traits::IsPrimeField;
use crate::traits::ByteConversion;
use crate::{
    field::traits::IsField, unsigned_integer::element::UnsignedInteger,
    unsigned_integer::montgomery::MontgomeryAlgorithms,
};
use std::fmt::Debug;
use std::marker::PhantomData;

pub type U384PrimeField<M> = MontgomeryBackendPrimeField<M, 6>;
pub type U256PrimeField<M> = MontgomeryBackendPrimeField<M, 4>;

/// This trait is necessary for us to be able to use unsigned integer types bigger than
/// `u128` (the biggest native `unit`) as constant generics.
/// This trait should be removed when Rust supports this feature.
pub trait IsModulus<U> {
    const MODULUS: U;
}

#[derive(Clone, Debug)]
pub struct MontgomeryBackendPrimeField<M, const NUM_LIMBS: usize> {
    phantom: PhantomData<M>,
}

impl<M, const NUM_LIMBS: usize> MontgomeryBackendPrimeField<M, NUM_LIMBS>
where
    M: IsModulus<UnsignedInteger<NUM_LIMBS>>,
{
    pub const R2: UnsignedInteger<NUM_LIMBS> = Self::compute_r2_parameter(&M::MODULUS);
    pub const MU: u64 = Self::compute_mu_parameter(&M::MODULUS);
    pub const ZERO: UnsignedInteger<NUM_LIMBS> = UnsignedInteger::from_u64(0);

    /// Computes `- modulus^{-1} mod 2^{64}`
    /// This algorithm is given  by Dussé and Kaliski Jr. in
    /// "S. R. Dussé and B. S. Kaliski Jr. A cryptographic library for the Motorola
    /// DSP56000. In I. Damgård, editor, Advances in Cryptology – EUROCRYPT’90,
    /// volume 473 of Lecture Notes in Computer Science, pages 230–244. Springer,
    /// Heidelberg, May 1991."
    const fn compute_mu_parameter(modulus: &UnsignedInteger<NUM_LIMBS>) -> u64 {
        let mut y = 1;
        let word_size = 64;
        let mut i: usize = 2;
        while i <= word_size {
            let (_, lo) = UnsignedInteger::mul(modulus, &UnsignedInteger::from_u64(y));
            let least_significant_limb = lo.limbs[NUM_LIMBS - 1];
            if (least_significant_limb << (word_size - i)) >> (word_size - i) != 1 {
                y += 1 << (i - 1);
            }
            i += 1;
        }
        y.wrapping_neg()
    }

    /// Computes 2^{384 * 2} modulo `modulus`
    const fn compute_r2_parameter(
        modulus: &UnsignedInteger<NUM_LIMBS>,
    ) -> UnsignedInteger<NUM_LIMBS> {
        let word_size = 64;
        let mut l: usize = 0;
        let zero = UnsignedInteger::from_u64(0);
        // Define `c` as the largest power of 2 smaller than `modulus`
        while l < NUM_LIMBS * word_size {
            if UnsignedInteger::const_ne(&modulus.const_shr(l), &zero) {
                break;
            }
            l += 1;
        }
        let mut c = UnsignedInteger::from_u64(1).const_shl(l);

        // Double `c` and reduce modulo `modulus` until getting
        // `2^{2 * number_limbs * word_size}` mod `modulus`
        let mut i: usize = 1;
        while i <= 2 * NUM_LIMBS * word_size - l {
            let (double_c, overflow) = UnsignedInteger::add(&c, &c);
            c = if UnsignedInteger::const_le(modulus, &double_c) || overflow {
                UnsignedInteger::sub(&double_c, modulus).0
            } else {
                double_c
            };
            i += 1;
        }
        c
    }
}

impl<M, const NUM_LIMBS: usize> IsField for MontgomeryBackendPrimeField<M, NUM_LIMBS>
where
    M: IsModulus<UnsignedInteger<NUM_LIMBS>> + Clone + Debug,
{
    type BaseType = UnsignedInteger<NUM_LIMBS>;

    fn add(a: &Self::BaseType, b: &Self::BaseType) -> Self::BaseType {
        let (sum, overflow) = UnsignedInteger::add(a, b);
        if !overflow {
            if sum < M::MODULUS {
                sum
            } else {
                sum - M::MODULUS
            }
        } else {
            let (diff, _) = UnsignedInteger::sub(&sum, &M::MODULUS);
            diff
        }
    }

    fn mul(a: &Self::BaseType, b: &Self::BaseType) -> Self::BaseType {
        MontgomeryAlgorithms::cios(a, b, &M::MODULUS, &Self::MU)
    }

    fn sub(a: &Self::BaseType, b: &Self::BaseType) -> Self::BaseType {
        if b <= a {
            a - b
        } else {
            M::MODULUS - (b - a)
        }
    }

    fn neg(a: &Self::BaseType) -> Self::BaseType {
        if a == &Self::ZERO {
            *a
        } else {
            M::MODULUS - a
        }
    }

    fn inv(a: &Self::BaseType) -> Self::BaseType {
        if a == &Self::ZERO {
            panic!("Division by zero error.")
        }
        Self::pow(a, M::MODULUS - Self::BaseType::from_u64(2))
    }

    fn div(a: &Self::BaseType, b: &Self::BaseType) -> Self::BaseType {
        Self::mul(a, &Self::inv(b))
    }

    fn eq(a: &Self::BaseType, b: &Self::BaseType) -> bool {
        a == b
    }

    fn zero() -> Self::BaseType {
        Self::ZERO
    }

    fn one() -> Self::BaseType {
        Self::from_u64(1)
    }

    fn from_u64(x: u64) -> Self::BaseType {
        MontgomeryAlgorithms::cios(
            &UnsignedInteger::from_u64(x),
            &Self::R2,
            &M::MODULUS,
            &Self::MU,
        )
    }

    fn from_base_type(x: Self::BaseType) -> Self::BaseType {
        MontgomeryAlgorithms::cios(&x, &Self::R2, &M::MODULUS, &Self::MU)
    }
}

<<<<<<< HEAD
impl<C, const NUM_LIMBS: usize> IsPrimeField for MontgomeryBackendPrimeField<C, NUM_LIMBS>
where
    C: IsMontgomeryConfiguration<NUM_LIMBS> + Clone + Debug,
{
    type BaseUnsignedType = Self::BaseType;
=======
impl<M, const NUM_LIMBS: usize> IsPrimeField for MontgomeryBackendPrimeField<M, NUM_LIMBS>
where
    M: IsModulus<UnsignedInteger<NUM_LIMBS>> + Clone + Debug,
{
    type RepresentativeType = Self::BaseType;
>>>>>>> 369ae750

    fn representative(x: &Self::BaseType) -> Self::RepresentativeType {
        MontgomeryAlgorithms::cios(x, &UnsignedInteger::from_u64(1), &M::MODULUS, &Self::MU)
    }
}

impl<M, const NUM_LIMBS: usize> ByteConversion
    for FieldElement<MontgomeryBackendPrimeField<M, NUM_LIMBS>>
where
    M: IsModulus<UnsignedInteger<NUM_LIMBS>> + Clone + Debug,
{
    fn to_bytes_be(&self) -> Vec<u8> {
        MontgomeryAlgorithms::cios(
            self.value(),
            &UnsignedInteger::from_u64(1),
            &M::MODULUS,
            &MontgomeryBackendPrimeField::<M, NUM_LIMBS>::MU,
        )
        .to_bytes_be()
    }

    fn to_bytes_le(&self) -> Vec<u8> {
        MontgomeryAlgorithms::cios(
            self.value(),
            &UnsignedInteger::from_u64(1),
            &M::MODULUS,
            &MontgomeryBackendPrimeField::<M, NUM_LIMBS>::MU,
        )
        .to_bytes_le()
    }

    fn from_bytes_be(bytes: &[u8]) -> Result<Self, crate::errors::ByteConversionError> {
        let value = UnsignedInteger::from_bytes_be(bytes)?;
        Ok(Self::new(value))
    }

    fn from_bytes_le(bytes: &[u8]) -> Result<Self, crate::errors::ByteConversionError> {
        let value = UnsignedInteger::from_bytes_le(bytes)?;
        Ok(Self::new(value))
    }
}

#[cfg(test)]
mod tests_u384_prime_fields {
    use crate::field::element::FieldElement;
    use crate::field::fields::montgomery_backed_prime_fields::{IsModulus, U384PrimeField};
    use crate::traits::ByteConversion;
    use crate::unsigned_integer::element::UnsignedInteger;
    use crate::unsigned_integer::element::U384;

    #[derive(Clone, Debug)]
    struct U384Modulus23;
    impl IsModulus<U384> for U384Modulus23 {
        const MODULUS: U384 = UnsignedInteger::from_u64(23);
    }

    type U384F23 = U384PrimeField<U384Modulus23>;
    type U384F23Element = FieldElement<U384F23>;

    #[test]
    fn montgomery_backend_multiplication_works_0() {
        let x = U384F23Element::from(11_u64);
        let y = U384F23Element::from(10_u64);
        let c = U384F23Element::from(110_u64);
        assert_eq!(x * y, c);
    }

    const ORDER: usize = 23;
    #[test]
    fn two_plus_one_is_three() {
        assert_eq!(
            U384F23Element::from(2) + U384F23Element::from(1),
            U384F23Element::from(3)
        );
    }

    #[test]
    fn max_order_plus_1_is_0() {
        assert_eq!(
            U384F23Element::from((ORDER - 1) as u64) + U384F23Element::from(1),
            U384F23Element::from(0)
        );
    }

    #[test]
    fn when_comparing_13_and_13_they_are_equal() {
        let a: U384F23Element = U384F23Element::from(13);
        let b: U384F23Element = U384F23Element::from(13);
        assert_eq!(a, b);
    }

    #[test]
    fn when_comparing_13_and_8_they_are_different() {
        let a: U384F23Element = U384F23Element::from(13);
        let b: U384F23Element = U384F23Element::from(8);
        assert_ne!(a, b);
    }

    #[test]
    fn mul_neutral_element() {
        let a: U384F23Element = U384F23Element::from(1);
        let b: U384F23Element = U384F23Element::from(2);
        assert_eq!(a * b, U384F23Element::from(2));
    }

    #[test]
    fn mul_2_3_is_6() {
        let a: U384F23Element = U384F23Element::from(2);
        let b: U384F23Element = U384F23Element::from(3);
        assert_eq!(a * b, U384F23Element::from(6));
    }

    #[test]
    fn mul_order_minus_1() {
        let a: U384F23Element = U384F23Element::from((ORDER - 1) as u64);
        let b: U384F23Element = U384F23Element::from((ORDER - 1) as u64);
        assert_eq!(a * b, U384F23Element::from(1));
    }

    #[test]
    #[should_panic]
    fn inv_0_error() {
        U384F23Element::from(0).inv();
    }

    #[test]
    fn inv_2() {
        let a: U384F23Element = U384F23Element::from(2);
        assert_eq!(&a * a.inv(), U384F23Element::from(1));
    }

    #[test]
    fn pow_2_3() {
        assert_eq!(U384F23Element::from(2).pow(3_u64), U384F23Element::from(8))
    }

    #[test]
    fn pow_p_minus_1() {
        assert_eq!(
            U384F23Element::from(2).pow(ORDER - 1),
            U384F23Element::from(1)
        )
    }

    #[test]
    fn div_1() {
        assert_eq!(
            U384F23Element::from(2) / U384F23Element::from(1),
            U384F23Element::from(2)
        )
    }

    #[test]
    fn div_4_2() {
        assert_eq!(
            U384F23Element::from(4) / U384F23Element::from(2),
            U384F23Element::from(2)
        )
    }

    #[test]
    fn div_4_3() {
        assert_eq!(
            U384F23Element::from(4) / U384F23Element::from(3) * U384F23Element::from(3),
            U384F23Element::from(4)
        )
    }

    #[test]
    fn two_plus_its_additive_inv_is_0() {
        let two = U384F23Element::from(2);

        assert_eq!(&two + (-&two), U384F23Element::from(0))
    }

    #[test]
    fn four_minus_three_is_1() {
        let four = U384F23Element::from(4);
        let three = U384F23Element::from(3);

        assert_eq!(four - three, U384F23Element::from(1))
    }

    #[test]
    fn zero_minus_1_is_order_minus_1() {
        let zero = U384F23Element::from(0);
        let one = U384F23Element::from(1);

        assert_eq!(zero - one, U384F23Element::from((ORDER - 1) as u64))
    }

    #[test]
    fn neg_zero_is_zero() {
        let zero = U384F23Element::from(0);

        assert_eq!(-&zero, zero);
    }

    // FP1
    #[derive(Clone, Debug)]
    struct U384ModulusP1;
    impl IsModulus<U384> for U384ModulusP1 {
        const MODULUS: U384 = UnsignedInteger {
            limbs: [
                0,
                0,
                0,
                3450888597,
                5754816256417943771,
                15923941673896418529,
            ],
        };
    }

    type U384FP1 = U384PrimeField<U384ModulusP1>;
    type U384FP1Element = FieldElement<U384FP1>;

    #[test]
    fn montgomery_prime_field_addition_works_0() {
        let x = U384FP1Element::new(UnsignedInteger::from(
            "05ed176deb0e80b4deb7718cdaa075165f149c",
        ));
        let y = U384FP1Element::new(UnsignedInteger::from(
            "5f103b0bd4397d4df560eb559f38353f80eeb6",
        ));
        let c = U384FP1Element::new(UnsignedInteger::from(
            "64fd5279bf47fe02d4185ce279d8aa55e00352",
        ));
        assert_eq!(x + y, c);
    }

    #[test]
    fn montgomery_prime_field_multiplication_works_0() {
        let x = U384FP1Element::new(UnsignedInteger::from(
            "05ed176deb0e80b4deb7718cdaa075165f149c",
        ));
        let y = U384FP1Element::new(UnsignedInteger::from(
            "5f103b0bd4397d4df560eb559f38353f80eeb6",
        ));
        let c = U384FP1Element::new(UnsignedInteger::from(
            "73d23e8d462060dc23d5c15c00fc432d95621a3c",
        ));
        assert_eq!(x * y, c);
    }

    // FP2
    #[derive(Clone, Debug)]
    struct U384ModulusP2;
    impl IsModulus<U384> for U384ModulusP2 {
        const MODULUS: U384 = UnsignedInteger {
            limbs: [
                18446744073709551615,
                18446744073709551615,
                18446744073709551615,
                18446744073709551615,
                18446744073709551615,
                18446744073709551275,
            ],
        };
    }

    type U384FP2 = U384PrimeField<U384ModulusP2>;
    type U384FP2Element = FieldElement<U384FP2>;

    #[test]
    fn montgomery_prime_field_addition_works_1() {
        let x = U384FP2Element::new(UnsignedInteger::from(
            "05ed176deb0e80b4deb7718cdaa075165f149c",
        ));
        let y = U384FP2Element::new(UnsignedInteger::from(
            "5f103b0bd4397d4df560eb559f38353f80eeb6",
        ));
        let c = U384FP2Element::new(UnsignedInteger::from(
            "64fd5279bf47fe02d4185ce279d8aa55e00352",
        ));
        assert_eq!(x + y, c);
    }

    #[test]
    fn montgomery_prime_field_multiplication_works_1() {
        let x = U384FP2Element::one();
        let y = U384FP2Element::new(UnsignedInteger::from(
            "5f103b0bd4397d4df560eb559f38353f80eeb6",
        ));
        assert_eq!(&y * x, y);
    }

    #[test]
    fn to_bytes_from_bytes_be_is_the_identity() {
        let x = U384FP2Element::new(UnsignedInteger::from(
            "5f103b0bd4397d4df560eb559f38353f80eeb6",
        ));
        assert_eq!(U384FP2Element::from_bytes_be(&x.to_bytes_be()).unwrap(), x);
    }

    #[test]
    fn from_bytes_to_bytes_be_is_the_identity_for_one() {
        let bytes = vec![
            0, 0, 0, 0, 0, 0, 0, 0, 0, 0, 0, 0, 0, 0, 0, 0, 0, 0, 0, 0, 0, 0, 0, 0, 0, 0, 0, 0, 0,
            0, 0, 0, 0, 0, 0, 0, 0, 0, 0, 0, 0, 0, 0, 0, 0, 0, 0, 1,
        ];
        assert_eq!(
            U384FP2Element::from_bytes_be(&bytes).unwrap().to_bytes_be(),
            bytes
        );
    }

    #[test]
    fn to_bytes_from_bytes_le_is_the_identity() {
        let x = U384FP2Element::new(UnsignedInteger::from(
            "5f103b0bd4397d4df560eb559f38353f80eeb6",
        ));
        assert_eq!(U384FP2Element::from_bytes_le(&x.to_bytes_le()).unwrap(), x);
    }

    #[test]
    fn from_bytes_to_bytes_le_is_the_identity_for_one() {
        let bytes = vec![
            1, 0, 0, 0, 0, 0, 0, 0, 0, 0, 0, 0, 0, 0, 0, 0, 0, 0, 0, 0, 0, 0, 0, 0, 0, 0, 0, 0, 0,
            0, 0, 0, 0, 0, 0, 0, 0, 0, 0, 0, 0, 0, 0, 0, 0, 0, 0, 0,
        ];
        assert_eq!(
            U384FP2Element::from_bytes_le(&bytes).unwrap().to_bytes_le(),
            bytes
        );
    }
}

#[cfg(test)]
mod tests_u256_prime_fields {
    use crate::field::element::FieldElement;
    use crate::field::fields::montgomery_backed_prime_fields::{IsModulus, U256PrimeField};
    use crate::traits::ByteConversion;
    use crate::unsigned_integer::element::UnsignedInteger;
    use crate::unsigned_integer::element::U256;

    #[derive(Clone, Debug)]
    struct U256Modulus29;
    impl IsModulus<U256> for U256Modulus29 {
        const MODULUS: U256 = UnsignedInteger::from_u64(29);
    }

    type U256F29 = U256PrimeField<U256Modulus29>;
    type U256F29Element = FieldElement<U256F29>;

    #[test]
    fn montgomery_backend_multiplication_works_0() {
        let x = U256F29Element::from(11_u64);
        let y = U256F29Element::from(10_u64);
        let c = U256F29Element::from(110_u64);
        assert_eq!(x * y, c);
    }

    const ORDER: usize = 29;
    #[test]
    fn two_plus_one_is_three() {
        assert_eq!(
            U256F29Element::from(2) + U256F29Element::from(1),
            U256F29Element::from(3)
        );
    }

    #[test]
    fn max_order_plus_1_is_0() {
        assert_eq!(
            U256F29Element::from((ORDER - 1) as u64) + U256F29Element::from(1),
            U256F29Element::from(0)
        );
    }

    #[test]
    fn when_comparing_13_and_13_they_are_equal() {
        let a: U256F29Element = U256F29Element::from(13);
        let b: U256F29Element = U256F29Element::from(13);
        assert_eq!(a, b);
    }

    #[test]
    fn when_comparing_13_and_8_they_are_different() {
        let a: U256F29Element = U256F29Element::from(13);
        let b: U256F29Element = U256F29Element::from(8);
        assert_ne!(a, b);
    }

    #[test]
    fn mul_neutral_element() {
        let a: U256F29Element = U256F29Element::from(1);
        let b: U256F29Element = U256F29Element::from(2);
        assert_eq!(a * b, U256F29Element::from(2));
    }

    #[test]
    fn mul_2_3_is_6() {
        let a: U256F29Element = U256F29Element::from(2);
        let b: U256F29Element = U256F29Element::from(3);
        assert_eq!(a * b, U256F29Element::from(6));
    }

    #[test]
    fn mul_order_minus_1() {
        let a: U256F29Element = U256F29Element::from((ORDER - 1) as u64);
        let b: U256F29Element = U256F29Element::from((ORDER - 1) as u64);
        assert_eq!(a * b, U256F29Element::from(1));
    }

    #[test]
    #[should_panic]
    fn inv_0_error() {
        U256F29Element::from(0).inv();
    }

    #[test]
    fn inv_2() {
        let a: U256F29Element = U256F29Element::from(2);
        assert_eq!(&a * a.inv(), U256F29Element::from(1));
    }

    #[test]
    fn pow_2_3() {
        assert_eq!(U256F29Element::from(2).pow(3_u64), U256F29Element::from(8))
    }

    #[test]
    fn pow_p_minus_1() {
        assert_eq!(
            U256F29Element::from(2).pow(ORDER - 1),
            U256F29Element::from(1)
        )
    }

    #[test]
    fn div_1() {
        assert_eq!(
            U256F29Element::from(2) / U256F29Element::from(1),
            U256F29Element::from(2)
        )
    }

    #[test]
    fn div_4_2() {
        assert_eq!(
            U256F29Element::from(4) / U256F29Element::from(2),
            U256F29Element::from(2)
        )
    }

    #[test]
    fn div_4_3() {
        assert_eq!(
            U256F29Element::from(4) / U256F29Element::from(3) * U256F29Element::from(3),
            U256F29Element::from(4)
        )
    }

    #[test]
    fn two_plus_its_additive_inv_is_0() {
        let two = U256F29Element::from(2);

        assert_eq!(&two + (-&two), U256F29Element::from(0))
    }

    #[test]
    fn four_minus_three_is_1() {
        let four = U256F29Element::from(4);
        let three = U256F29Element::from(3);

        assert_eq!(four - three, U256F29Element::from(1))
    }

    #[test]
    fn zero_minus_1_is_order_minus_1() {
        let zero = U256F29Element::from(0);
        let one = U256F29Element::from(1);

        assert_eq!(zero - one, U256F29Element::from((ORDER - 1) as u64))
    }

    #[test]
    fn neg_zero_is_zero() {
        let zero = U256F29Element::from(0);

        assert_eq!(-&zero, zero);
    }

    // FP1
    #[derive(Clone, Debug)]
    struct U256ModulusP1;
    impl IsModulus<U256> for U256ModulusP1 {
        const MODULUS: U256 = UnsignedInteger {
            limbs: [
                8366,
                8155137382671976874,
                227688614771682406,
                15723111795979912613,
            ],
        };
    }

    type U256FP1 = U256PrimeField<U256ModulusP1>;
    type U256FP1Element = FieldElement<U256FP1>;

    #[test]
    fn montgomery_prime_field_addition_works_0() {
        let x = U256FP1Element::new(UnsignedInteger::from(
            "93e712950bf3fe589aa030562a44b1cec66b09192c4bcf705a5",
        ));
        let y = U256FP1Element::new(UnsignedInteger::from(
            "10a712235c1f6b4172a1e35da6aef1a7ec6b09192c4bb88cfa5",
        ));
        let c = U256FP1Element::new(UnsignedInteger::from(
            "a48e24b86813699a0d4213b3d0f3a376b2d61232589787fd54a",
        ));
        assert_eq!(x + y, c);
    }

    #[test]
    fn montgomery_prime_field_multiplication_works_0() {
        let x = U256FP1Element::new(UnsignedInteger::from(
            "93e712950bf3fe589aa030562a44b1cec66b09192c4bcf705a5",
        ));
        let y = U256FP1Element::new(UnsignedInteger::from(
            "10a712235c1f6b4172a1e35da6aef1a7ec6b09192c4bb88cfa5",
        ));
        let c = U256FP1Element::new(UnsignedInteger::from(
            "7808e74c3208d9a66791ef9cc15a46acc9951ee312102684021",
        ));
        assert_eq!(x * y, c);
    }

    // FP2
    #[derive(Clone, Debug)]
    struct ModulusP2;
    impl IsModulus<U256> for ModulusP2 {
        const MODULUS: U256 = UnsignedInteger {
            limbs: [
                18446744073709551615,
                18446744073709551615,
                18446744073709551615,
                18446744073709551427,
            ],
        };
    }

    type FP2 = U256PrimeField<ModulusP2>;
    type FP2Element = FieldElement<FP2>;

    #[test]
    fn montgomery_prime_field_addition_works_1() {
        let x = FP2Element::new(UnsignedInteger::from(
            "acbbb7ca01c65cfffffc72815b397fff9ab130ad53a5ffffffb8f21b207dfedf",
        ));
        let y = FP2Element::new(UnsignedInteger::from(
            "d65ddbe509d3fffff21f494c588cbdbfe43e929b0543e3ffffffffffffffff43",
        ));
        let c = FP2Element::new(UnsignedInteger::from(
            "831993af0b9a5cfff21bbbcdb3c63dbf7eefc34858e9e3ffffb8f21b207dfedf",
        ));
        assert_eq!(x + y, c);
    }

    #[test]
    fn montgomery_prime_field_multiplication_works_1() {
        let x = FP2Element::new(UnsignedInteger::from(
            "acbbb7ca01c65cfffffc72815b397fff9ab130ad53a5ffffffb8f21b207dfedf",
        ));
        let y = FP2Element::new(UnsignedInteger::from(
            "d65ddbe509d3fffff21f494c588cbdbfe43e929b0543e3ffffffffffffffff43",
        ));
        let c = FP2Element::new(UnsignedInteger::from(
            "2b1e80d553ecab2e4d41eb53c4c8ad89ebacac6cf6b91dcf2213f311093aa05d",
        ));
        assert_eq!(&y * x, c);
    }

    #[test]
    fn to_bytes_from_bytes_be_is_the_identity() {
        let x = FP2Element::new(UnsignedInteger::from(
            "5f103b0bd4397d4df560eb559f38353f80eeb6",
        ));
        assert_eq!(FP2Element::from_bytes_be(&x.to_bytes_be()).unwrap(), x);
    }

    #[test]
    fn from_bytes_to_bytes_be_is_the_identity_for_one() {
        let bytes = vec![
            0, 0, 0, 0, 0, 0, 0, 0, 0, 0, 0, 0, 0, 0, 0, 0, 0, 0, 0, 0, 0, 0, 0, 0, 0, 0, 0, 0, 0,
            0, 0, 1,
        ];
        assert_eq!(
            FP2Element::from_bytes_be(&bytes).unwrap().to_bytes_be(),
            bytes
        );
    }

    #[test]
    fn to_bytes_from_bytes_le_is_the_identity() {
        let x = FP2Element::new(UnsignedInteger::from(
            "5f103b0bd4397d4df560eb559f38353f80eeb6",
        ));
        assert_eq!(FP2Element::from_bytes_le(&x.to_bytes_le()).unwrap(), x);
    }

    #[test]
    fn from_bytes_to_bytes_le_is_the_identity_for_one() {
        let bytes = vec![
            1, 0, 0, 0, 0, 0, 0, 0, 0, 0, 0, 0, 0, 0, 0, 0, 0, 0, 0, 0, 0, 0, 0, 0, 0, 0, 0, 0, 0,
            0, 0, 0,
        ];
        assert_eq!(
            FP2Element::from_bytes_le(&bytes).unwrap().to_bytes_le(),
            bytes
        );
    }

    #[test]
    fn creating_a_field_element_from_its_representative_returns_the_same_element_1() {
        let change = U256::from_u64(1);
        let f1 = U256FP1Element::new(U256ModulusP1::MODULUS + change);
        let f2 = U256FP1Element::new(f1.representative());
        assert_eq!(f1, f2);
    }

    #[test]
    fn creating_a_field_element_from_its_representative_returns_the_same_element_2() {
        let change = U256::from_u64(27);
        let f1 = U256F29Element::new(U256Modulus29::MODULUS + change);
        let f2 = U256F29Element::new(f1.representative());
        assert_eq!(f1, f2);
    }

    #[test]
    fn creating_a_field_element_from_hex_works_1() {
        let a = U256FP1Element::from_hex("eb235f6144d9e91f4b14");
        let b = U256FP1Element::new(U256 {
            limbs: [0, 0, 60195, 6872850209053821716],
        });
        assert_eq!(a, b);
    }

    #[test]
    fn creating_a_field_element_from_hex_works() {
        let a = U256F29Element::from_hex("aa");
        let b = U256F29Element::from(25);
        assert_eq!(a, b);
    }
}<|MERGE_RESOLUTION|>--- conflicted
+++ resolved
@@ -161,19 +161,11 @@
     }
 }
 
-<<<<<<< HEAD
-impl<C, const NUM_LIMBS: usize> IsPrimeField for MontgomeryBackendPrimeField<C, NUM_LIMBS>
-where
-    C: IsMontgomeryConfiguration<NUM_LIMBS> + Clone + Debug,
-{
-    type BaseUnsignedType = Self::BaseType;
-=======
 impl<M, const NUM_LIMBS: usize> IsPrimeField for MontgomeryBackendPrimeField<M, NUM_LIMBS>
 where
     M: IsModulus<UnsignedInteger<NUM_LIMBS>> + Clone + Debug,
 {
     type RepresentativeType = Self::BaseType;
->>>>>>> 369ae750
 
     fn representative(x: &Self::BaseType) -> Self::RepresentativeType {
         MontgomeryAlgorithms::cios(x, &UnsignedInteger::from_u64(1), &M::MODULUS, &Self::MU)
