--- conflicted
+++ resolved
@@ -1,9 +1,5 @@
 #![allow(dead_code)]
 
-<<<<<<< HEAD
-pub mod field;
-pub mod polynomial;
-=======
 pub mod fft;
 pub mod field;
->>>>>>> 8b6a5581
+pub mod polynomial;