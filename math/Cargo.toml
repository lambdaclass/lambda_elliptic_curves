--- conflicted
+++ resolved
@@ -37,11 +37,8 @@
 pprof = { version = "0.13.0", features = ["criterion","flamegraph"] }
 
 [features]
-<<<<<<< HEAD
 constant-time = []
 rayon = ["dep:rayon"]
-=======
->>>>>>> eb123810
 default = ["rayon", "std"]
 std = ["alloc", "serde?/std", "serde_json?/std"]
 alloc = []
